--- conflicted
+++ resolved
@@ -2479,11 +2479,8 @@
       Enable hdfs shell commands to display warnings if (fs.defaultFS) property
       is not set.
     </description>
-<<<<<<< HEAD
     <name>hadoop.shell.missing.defaultFs.warning</name>
     <value>true</value>
-=======
->>>>>>> 4dbf7a50
   </property>
 
   <property>
