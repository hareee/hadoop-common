/**
 * Licensed to the Apache Software Foundation (ASF) under one
 * or more contributor license agreements.  See the NOTICE file
 * distributed with this work for additional information
 * regarding copyright ownership.  The ASF licenses this file
 * to you under the Apache License, Version 2.0 (the
 * "License"); you may not use this file except in compliance
 * with the License.  You may obtain a copy of the License at
 *
 *     http://www.apache.org/licenses/LICENSE-2.0
 *
 * Unless required by applicable law or agreed to in writing, software
 * distributed under the License is distributed on an "AS IS" BASIS,
 * WITHOUT WARRANTIES OR CONDITIONS OF ANY KIND, either express or implied.
 * See the License for the specific language governing permissions and
 * limitations under the License.
 */

package org.apache.hadoop.yarn.server.resourcemanager.rmapp;

public enum RMAppState {
  NEW,
  NEW_SAVING,
  SUBMITTED,
  ACCEPTED,
  RUNNING,
<<<<<<< HEAD
  REMOVING,
=======
  FINAL_SAVING,
>>>>>>> fedc8a80
  FINISHING,
  FINISHED,
  FAILED,
  KILLING,
  KILLED
}<|MERGE_RESOLUTION|>--- conflicted
+++ resolved
@@ -24,11 +24,7 @@
   SUBMITTED,
   ACCEPTED,
   RUNNING,
-<<<<<<< HEAD
-  REMOVING,
-=======
   FINAL_SAVING,
->>>>>>> fedc8a80
   FINISHING,
   FINISHED,
   FAILED,
