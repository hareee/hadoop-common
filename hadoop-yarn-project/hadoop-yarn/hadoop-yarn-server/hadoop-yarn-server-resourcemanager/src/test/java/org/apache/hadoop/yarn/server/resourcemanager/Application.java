/**
* Licensed to the Apache Software Foundation (ASF) under one
* or more contributor license agreements.  See the NOTICE file
* distributed with this work for additional information
* regarding copyright ownership.  The ASF licenses this file
* to you under the Apache License, Version 2.0 (the
* "License"); you may not use this file except in compliance
* with the License.  You may obtain a copy of the License at
*
*     http://www.apache.org/licenses/LICENSE-2.0
*
* Unless required by applicable law or agreed to in writing, software
* distributed under the License is distributed on an "AS IS" BASIS,
* WITHOUT WARRANTIES OR CONDITIONS OF ANY KIND, either express or implied.
* See the License for the specific language governing permissions and
* limitations under the License.
*/

package org.apache.hadoop.yarn.server.resourcemanager;

import java.io.IOException;
import java.util.ArrayList;
import java.util.HashMap;
import java.util.HashSet;
import java.util.Iterator;
import java.util.List;
import java.util.Map;
import java.util.Set;
import java.util.TreeMap;
import java.util.TreeSet;
import java.util.concurrent.atomic.AtomicInteger;

import org.apache.commons.logging.Log;
import org.apache.commons.logging.LogFactory;
import org.apache.hadoop.classification.InterfaceAudience.Private;
import org.apache.hadoop.net.NetworkTopology;
import org.apache.hadoop.yarn.api.protocolrecords.GetNewApplicationRequest;
import org.apache.hadoop.yarn.api.protocolrecords.GetNewApplicationResponse;
import org.apache.hadoop.yarn.api.protocolrecords.StartContainerRequest;
import org.apache.hadoop.yarn.api.protocolrecords.StartContainersRequest;
import org.apache.hadoop.yarn.api.protocolrecords.StopContainersRequest;
import org.apache.hadoop.yarn.api.protocolrecords.SubmitApplicationRequest;
import org.apache.hadoop.yarn.api.records.ApplicationAttemptId;
import org.apache.hadoop.yarn.api.records.ApplicationId;
import org.apache.hadoop.yarn.api.records.ApplicationSubmissionContext;
import org.apache.hadoop.yarn.api.records.Container;
import org.apache.hadoop.yarn.api.records.ContainerId;
import org.apache.hadoop.yarn.api.records.ContainerLaunchContext;
import org.apache.hadoop.yarn.api.records.Priority;
import org.apache.hadoop.yarn.api.records.Resource;
import org.apache.hadoop.yarn.api.records.ResourceRequest;
import org.apache.hadoop.yarn.conf.YarnConfiguration;
import org.apache.hadoop.yarn.exceptions.YarnException;
import org.apache.hadoop.yarn.factories.RecordFactory;
import org.apache.hadoop.yarn.factory.providers.RecordFactoryProvider;
import org.apache.hadoop.yarn.server.resourcemanager.Task.State;
import org.apache.hadoop.yarn.server.resourcemanager.scheduler.Allocation;
import org.apache.hadoop.yarn.server.resourcemanager.scheduler.NodeType;
import org.apache.hadoop.yarn.server.resourcemanager.scheduler.ResourceScheduler;
import org.apache.hadoop.yarn.server.resourcemanager.scheduler.event.AppAddedSchedulerEvent;
<<<<<<< HEAD
=======
import org.apache.hadoop.yarn.server.resourcemanager.scheduler.event.AppAttemptAddedSchedulerEvent;
>>>>>>> fedc8a80
import org.apache.hadoop.yarn.util.Records;
import org.apache.hadoop.yarn.util.resource.Resources;

@Private
public class Application {
  private static final Log LOG = LogFactory.getLog(Application.class);
  
  private AtomicInteger taskCounter = new AtomicInteger(0);

  private AtomicInteger numAttempts = new AtomicInteger(0);
  final private String user;
  final private String queue;
  final private ApplicationId applicationId;
  final private ApplicationAttemptId applicationAttemptId;
  final private ResourceManager resourceManager;
  private final static RecordFactory recordFactory = RecordFactoryProvider.getRecordFactory(null);
  
  final private Map<Priority, Resource> requestSpec = 
    new TreeMap<Priority, Resource>(
        new org.apache.hadoop.yarn.server.resourcemanager.resource.Priority.Comparator());
  
  final private Map<Priority, Map<String, ResourceRequest>> requests = 
    new TreeMap<Priority, Map<String, ResourceRequest>>(
        new org.apache.hadoop.yarn.server.resourcemanager.resource.Priority.Comparator());
  
  final Map<Priority, Set<Task>> tasks = 
    new TreeMap<Priority, Set<Task>>(
        new org.apache.hadoop.yarn.server.resourcemanager.resource.Priority.Comparator());
  
  final private Set<ResourceRequest> ask = 
    new TreeSet<ResourceRequest>(
        new org.apache.hadoop.yarn.api.records.ResourceRequest.ResourceRequestComparator());

  final private Map<String, NodeManager> nodes = 
    new HashMap<String, NodeManager>();
  
  Resource used = recordFactory.newRecordInstance(Resource.class);
  
  public Application(String user, ResourceManager resourceManager) 
      throws YarnException {
    this(user, "default", resourceManager);
  }
  
  public Application(String user, String queue, ResourceManager resourceManager) 
      throws YarnException {
    this.user = user;
    this.queue = queue;
    this.resourceManager = resourceManager;
    // register an application
    GetNewApplicationRequest request =
            Records.newRecord(GetNewApplicationRequest.class);
    GetNewApplicationResponse newApp = 
        this.resourceManager.getClientRMService().getNewApplication(request);
    this.applicationId = newApp.getApplicationId();
  
    this.applicationAttemptId =
        ApplicationAttemptId.newInstance(this.applicationId,
          this.numAttempts.getAndIncrement());
  }

  public String getUser() {
    return user;
  }

  public String getQueue() {
    return queue;
  }

  public ApplicationId getApplicationId() {
    return applicationId;
  }
  
  public ApplicationAttemptId getApplicationAttemptId() {
    return applicationAttemptId;
  }

  public static String resolve(String hostName) {
    return NetworkTopology.DEFAULT_RACK;
  }
  
  public int getNextTaskId() {
    return taskCounter.incrementAndGet();
  }
  
  public Resource getUsedResources() {
    return used;
  }
  
  public synchronized void submit() throws IOException, YarnException {
    ApplicationSubmissionContext context = recordFactory.newRecordInstance(ApplicationSubmissionContext.class);
    context.setApplicationId(this.applicationId);
    context.setQueue(this.queue);
    
    // Set up the container launch context for the application master
    ContainerLaunchContext amContainer
        = Records.newRecord(ContainerLaunchContext.class);
    context.setAMContainerSpec(amContainer);
    context.setResource(Resources.createResource(
        YarnConfiguration.DEFAULT_RM_SCHEDULER_MINIMUM_ALLOCATION_MB));
    
    SubmitApplicationRequest request = recordFactory
        .newRecordInstance(SubmitApplicationRequest.class);
    request.setApplicationSubmissionContext(context);
    final ResourceScheduler scheduler = resourceManager.getResourceScheduler();
    
    resourceManager.getClientRMService().submitApplication(request);
<<<<<<< HEAD
    
    // Notify scheduler
    AppAddedSchedulerEvent appAddedEvent1 = new AppAddedSchedulerEvent(
            this.applicationAttemptId, this.queue, this.user);
    scheduler.handle(appAddedEvent1);
=======

    // Notify scheduler
    AppAddedSchedulerEvent addAppEvent =
        new AppAddedSchedulerEvent(this.applicationId, this.queue, "user");
    scheduler.handle(addAppEvent);
    AppAttemptAddedSchedulerEvent addAttemptEvent =
        new AppAttemptAddedSchedulerEvent(this.applicationAttemptId, false);
    scheduler.handle(addAttemptEvent);
>>>>>>> fedc8a80
  }
  
  public synchronized void addResourceRequestSpec(
      Priority priority, Resource capability) {
    Resource currentSpec = requestSpec.put(priority, capability);
    if (currentSpec != null) {
      throw new IllegalStateException("Resource spec already exists for " +
      		"priority " + priority.getPriority() + " - " + currentSpec.getMemory());
    }
  }
  
  public synchronized void addNodeManager(String host,
      int containerManagerPort, NodeManager nodeManager) {
    nodes.put(host + ":" + containerManagerPort, nodeManager);
  }
  
  private synchronized NodeManager getNodeManager(String host) {
    return nodes.get(host);
  }
  
  public synchronized void addTask(Task task) {
    Priority priority = task.getPriority();
    Map<String, ResourceRequest> requests = this.requests.get(priority);
    if (requests == null) {
      requests = new HashMap<String, ResourceRequest>();
      this.requests.put(priority, requests);
      if(LOG.isDebugEnabled()) {
        LOG.debug("Added priority=" + priority + " application="
          + applicationId);
      }
    }
    
    final Resource capability = requestSpec.get(priority);
    
    // Note down the task
    Set<Task> tasks = this.tasks.get(priority);
    if (tasks == null) {
      tasks = new HashSet<Task>();
      this.tasks.put(priority, tasks);
    }
    tasks.add(task);
    
    LOG.info("Added task " + task.getTaskId() + " to application " + 
        applicationId + " at priority " + priority);
    
    if(LOG.isDebugEnabled()) {
      LOG.debug("addTask: application=" + applicationId
        + " #asks=" + ask.size());
    }
    
    // Create resource requests
    for (String host : task.getHosts()) {
      // Data-local
      addResourceRequest(priority, requests, host, capability);
    }
        
    // Rack-local
    for (String rack : task.getRacks()) {
      addResourceRequest(priority, requests, rack, capability);
    }
      
    // Off-switch
    addResourceRequest(priority, requests, ResourceRequest.ANY, capability);
  }
  
  public synchronized void finishTask(Task task) throws IOException,
      YarnException {
    Set<Task> tasks = this.tasks.get(task.getPriority());
    if (!tasks.remove(task)) {
      throw new IllegalStateException(
          "Finishing unknown task " + task.getTaskId() + 
          " from application " + applicationId);
    }
    
    NodeManager nodeManager = task.getNodeManager();
    ContainerId containerId = task.getContainerId();
    task.stop();
    List<ContainerId> containerIds = new ArrayList<ContainerId>();
    containerIds.add(containerId);
    StopContainersRequest stopRequest =
        StopContainersRequest.newInstance(containerIds);
    nodeManager.stopContainers(stopRequest);
    
    Resources.subtractFrom(used, requestSpec.get(task.getPriority()));
    
    LOG.info("Finished task " + task.getTaskId() + 
        " of application " + applicationId + 
        " on node " + nodeManager.getHostName() + 
        ", currently using " + used + " resources");
  }
  
  private synchronized void addResourceRequest(
      Priority priority, Map<String, ResourceRequest> requests, 
      String resourceName, Resource capability) {
    ResourceRequest request = requests.get(resourceName);
    if (request == null) {
      request = 
        org.apache.hadoop.yarn.server.utils.BuilderUtils.newResourceRequest(
            priority, resourceName, capability, 1);
      requests.put(resourceName, request);
    } else {
      request.setNumContainers(request.getNumContainers() + 1);
    }
    
    // Note this down for next interaction with ResourceManager
    ask.remove(request);
    ask.add(
        org.apache.hadoop.yarn.server.utils.BuilderUtils.newResourceRequest(
            request)); // clone to ensure the RM doesn't manipulate the same obj
    
    if(LOG.isDebugEnabled()) {
      LOG.debug("addResourceRequest: applicationId=" + applicationId.getId()
        + " priority=" + priority.getPriority()
        + " resourceName=" + resourceName + " capability=" + capability
        + " numContainers=" + request.getNumContainers()
        + " #asks=" + ask.size());
    }
  }
  
  public synchronized List<Container> getResources() throws IOException {
    if(LOG.isDebugEnabled()) {
      LOG.debug("getResources begin:" + " application=" + applicationId
        + " #ask=" + ask.size());

      for (ResourceRequest request : ask) {
        LOG.debug("getResources:" + " application=" + applicationId
          + " ask-request=" + request);
      }
    }
    
    // Get resources from the ResourceManager
    Allocation allocation = resourceManager.getResourceScheduler().allocate(
        applicationAttemptId, new ArrayList<ResourceRequest>(ask),
        new ArrayList<ContainerId>(), null, null);
    System.out.println("-=======" + applicationAttemptId);
    System.out.println("----------" + resourceManager.getRMContext().getRMApps()
        .get(applicationId).getRMAppAttempt(applicationAttemptId));
    List<Container> containers = allocation.getContainers();

    // Clear state for next interaction with ResourceManager
    ask.clear();
    
    if(LOG.isDebugEnabled()) {
      LOG.debug("getResources() for " + applicationId + ":"
        + " ask=" + ask.size() + " recieved=" + containers.size());
    }
    
    return containers;
  }
  
  public synchronized void assign(List<Container> containers) 
  throws IOException, YarnException {
    
    int numContainers = containers.size();
    // Schedule in priority order
    for (Priority priority : requests.keySet()) {
      assign(priority, NodeType.NODE_LOCAL, containers);
      assign(priority, NodeType.RACK_LOCAL, containers);
      assign(priority, NodeType.OFF_SWITCH, containers);

      if (containers.isEmpty()) { 
        break;
      }
    }
    
    int assignedContainers = numContainers - containers.size();
    LOG.info("Application " + applicationId + " assigned " + 
        assignedContainers + "/" + numContainers);
  }
  
  public synchronized void schedule() throws IOException, YarnException {
    assign(getResources());
  }
  
  private synchronized void assign(Priority priority, NodeType type, 
      List<Container> containers) throws IOException, YarnException {
    for (Iterator<Container> i=containers.iterator(); i.hasNext();) {
      Container container = i.next();
      String host = container.getNodeId().toString();
      
      if (Resources.equals(requestSpec.get(priority), container.getResource())) { 
        // See which task can use this container
        for (Iterator<Task> t=tasks.get(priority).iterator(); t.hasNext();) {
          Task task = t.next();
          if (task.getState() == State.PENDING && task.canSchedule(type, host)) {
            NodeManager nodeManager = getNodeManager(host);
            
            task.start(nodeManager, container.getId());
            i.remove();
            
            // Track application resource usage
            Resources.addTo(used, container.getResource());
            
            LOG.info("Assigned container (" + container + ") of type " + type +
                " to task " + task.getTaskId() + " at priority " + priority + 
                " on node " + nodeManager.getHostName() +
                ", currently using " + used + " resources");

            // Update resource requests
            updateResourceRequests(requests.get(priority), type, task);

            // Launch the container
            StartContainerRequest scRequest =
                StartContainerRequest.newInstance(createCLC(),
                  container.getContainerToken());
            List<StartContainerRequest> list =
                new ArrayList<StartContainerRequest>();
            list.add(scRequest);
            StartContainersRequest allRequests =
                StartContainersRequest.newInstance(list);
            nodeManager.startContainers(allRequests);
            break;
          }
        }
      }
    }
  }

  private void updateResourceRequests(Map<String, ResourceRequest> requests, 
      NodeType type, Task task) {
    if (type == NodeType.NODE_LOCAL) {
      for (String host : task.getHosts()) {
        if(LOG.isDebugEnabled()) {
          LOG.debug("updateResourceRequests:" + " application=" + applicationId
            + " type=" + type + " host=" + host
            + " request=" + ((requests == null) ? "null" : requests.get(host)));
        }
        updateResourceRequest(requests.get(host));
      }
    }
    
    if (type == NodeType.NODE_LOCAL || type == NodeType.RACK_LOCAL) {
      for (String rack : task.getRacks()) {
        if(LOG.isDebugEnabled()) {
          LOG.debug("updateResourceRequests:" + " application=" + applicationId
            + " type=" + type + " rack=" + rack
            + " request=" + ((requests == null) ? "null" : requests.get(rack)));
        }
        updateResourceRequest(requests.get(rack));
      }
    }
    
    updateResourceRequest(requests.get(ResourceRequest.ANY));
    
    if(LOG.isDebugEnabled()) {
      LOG.debug("updateResourceRequests:" + " application=" + applicationId
        + " #asks=" + ask.size());
    }
  }
  
  private void updateResourceRequest(ResourceRequest request) {
    request.setNumContainers(request.getNumContainers() - 1);

    // Note this for next interaction with ResourceManager
    ask.remove(request);
    ask.add(
        org.apache.hadoop.yarn.server.utils.BuilderUtils.newResourceRequest(
        request)); // clone to ensure the RM doesn't manipulate the same obj

    if(LOG.isDebugEnabled()) {
      LOG.debug("updateResourceRequest:" + " application=" + applicationId
        + " request=" + request);
    }
  }

  private ContainerLaunchContext createCLC() {
    ContainerLaunchContext clc = recordFactory.newRecordInstance(ContainerLaunchContext.class);
    return clc;
  }
}<|MERGE_RESOLUTION|>--- conflicted
+++ resolved
@@ -58,10 +58,7 @@
 import org.apache.hadoop.yarn.server.resourcemanager.scheduler.NodeType;
 import org.apache.hadoop.yarn.server.resourcemanager.scheduler.ResourceScheduler;
 import org.apache.hadoop.yarn.server.resourcemanager.scheduler.event.AppAddedSchedulerEvent;
-<<<<<<< HEAD
-=======
 import org.apache.hadoop.yarn.server.resourcemanager.scheduler.event.AppAttemptAddedSchedulerEvent;
->>>>>>> fedc8a80
 import org.apache.hadoop.yarn.util.Records;
 import org.apache.hadoop.yarn.util.resource.Resources;
 
@@ -168,13 +165,6 @@
     final ResourceScheduler scheduler = resourceManager.getResourceScheduler();
     
     resourceManager.getClientRMService().submitApplication(request);
-<<<<<<< HEAD
-    
-    // Notify scheduler
-    AppAddedSchedulerEvent appAddedEvent1 = new AppAddedSchedulerEvent(
-            this.applicationAttemptId, this.queue, this.user);
-    scheduler.handle(appAddedEvent1);
-=======
 
     // Notify scheduler
     AppAddedSchedulerEvent addAppEvent =
@@ -183,7 +173,6 @@
     AppAttemptAddedSchedulerEvent addAttemptEvent =
         new AppAttemptAddedSchedulerEvent(this.applicationAttemptId, false);
     scheduler.handle(addAttemptEvent);
->>>>>>> fedc8a80
   }
   
   public synchronized void addResourceRequestSpec(
