Hadoop HDFS Change Log

<<<<<<< HEAD
Release 0.23-PB - Unreleased

  INCOMPATIBLE CHANGES
    HDFS-2676. Remove Avro RPC. (suresh)

  NEW FEATURES

    HDFS-395.  DFS Scalability: Incremental block reports. (Tomasz Nykiel
    via hairong)

    HDFS-2517. Add protobuf service for JounralProtocol. (suresh)

    HDFS-2518. Add protobuf service for NamenodeProtocol. (suresh)

    HDFS-2520. Add protobuf service for InterDatanodeProtocol. (suresh)

    HDFS-2519. Add protobuf service for DatanodeProtocol. (suresh)

    HDFS-2581. Implement protobuf service for JournalProtocol. (suresh)

    HDFS-2618. Implement protobuf service for NamenodeProtocol. (suresh)

    HDFS-2629. Implement protobuf service for InterDatanodeProtocol. (suresh)

    HDFS-2636. Implement protobuf service for ClientDatanodeProtocol. (suresh)

    HDFS-2642. Protobuf translators for DatanodeProtocol. (jitendra)

    HDFS-2647. Used protobuf based RPC for InterDatanodeProtocol, 
    ClientDatanodeProtocol, JournalProtocol, NamenodeProtocol. (suresh)

    HDFS-2666. Fix TestBackupNode failure. (suresh)

    HDFS-2663. Optional protobuf parameters are not handled correctly.
    (suresh)

    HDFS-2661. Enable protobuf RPC for DatanodeProtocol. (jitendra)

    HDFS-2697. Move RefreshAuthPolicy, RefreshUserMappings, GetUserMappings 
    protocol to protocol buffers. (jitendra)

    HDFS-2880. Protobuf changes in DatanodeProtocol to add multiple storages.
    (suresh)

    HDFS-2899. Service protocol changes in DatanodeProtocol to add multiple 
    storages. (suresh)

  IMPROVEMENTS

    HDFS-2018. Move all journal stream management code into one place.
               (Ivan Kelly via jitendra)

    HDFS-2223. Untangle depencencies between NN components (todd)

    HDFS-2351 Change Namenode and Datanode to register each of their protocols seperately (Sanjay Radia)

    HDFS-2337. DFSClient shouldn't keep multiple RPC proxy references (atm)
 
    HDFS-2181. Separate HDFS Client wire protocol data types (sanjay)

    HDFS-2459. Separate datatypes for Journal Protocol. (suresh)

    HDFS-2480. Separate datatypes for NamenodeProtocol. (suresh)

    HDFS-2489. Move Finalize and Register to separate file out of
    DatanodeCommand.java. (suresh)

    HDFS-2488. Separate datatypes for InterDatanodeProtocol. (suresh)

    HDFS-2496. Separate datatypes for DatanodeProtocol. (suresh)

    HDFS-2479 HDFS Client Data Types in Protocol Buffers (sanjay)

    HADOOP-7862   Hdfs changes to work with HADOOP 7862: 
    Move the support for multiple protocols to lower layer so that Writable,
    PB and Avro can all use it (Sanjay)

    HDFS-2597 ClientNameNodeProtocol in Protocol Buffers (sanjay)

    HDFS-2651 ClientNameNodeProtocol Translators for Protocol Buffers (sanjay)

    HDFS-2650. Replace @inheritDoc with @Override. (Hari Mankude via suresh).

    HDFS-2669 Enable protobuf rpc for ClientNamenodeProtocol

    HDFS-2801. Provide a method in client side translators to check for a 
    methods supported in underlying protocol. (jitendra)

    HDFS-2895. Remove Writable wire protocol types and translators to
    complete transition to protocol buffers. (suresh)

  BUG FIXES
 
    HDFS-2481 Unknown protocol: org.apache.hadoop.hdfs.protocol.ClientProtocol (sanjay)

    HDFS-2497 Fix TestBackupNode failure. (suresh)

    HDFS-2499. RPC client is created incorrectly introduced in HDFS-2459.
    (suresh)

    HDFS-2526. (Client)NamenodeProtocolTranslatorR23 do not need to keep a
    reference to rpcProxyWithoutRetry (atm)

    HDFS-2532. TestDfsOverAvroRpc timing out in trunk (Uma Maheswara Rao G
    via todd)

    HDFS-2694. Removal of Avro broke non-PB NN services. (atm)

    HDFS-2687. Tests failing with ClassCastException post protobuf RPC
    changes. (suresh)

    HDFS-2700. Fix failing TestDataNodeMultipleRegistrations in trunk
    (Uma Maheswara Rao G via todd)

    HDFS-2739. SecondaryNameNode doesn't start up. (jitendra)

    HDFS-2768. BackupNode stop can not close proxy connections because
    it is not a proxy instance. (Uma Maheswara Rao G via eli)

Release 0.23.1 - UNRELEASED
=======
Release 0.23.2 - UNRELEASED

  INCOMPATIBLE CHANGES

    HDFS-2887. FSVolume, is a part of FSDatasetInterface implementation, should
    not be referred outside FSDataset.  A new FSVolumeInterface is defined.
    The BlockVolumeChoosingPolicy.chooseVolume(..) method signature is also
    updated.  (szetszwo)

  NEW FEATURES

  IMPROVEMENTS

  OPTIMIZATIONS

  BUG FIXES
    HDFS-2923. Namenode IPC handler count uses the wrong configuration key
    (todd)

    HDFS-2764. TestBackupNode is racy. (atm)

Release 0.23.1 - 2012-02-08 
>>>>>>> 536d5dac

  INCOMPATIBLE CHANGES

  NEW FEATURES

    HDFS-2316. [umbrella] WebHDFS: a complete FileSystem implementation for 
    accessing HDFS over HTTP (szetszwo)

    HDFS-2594. Support getDelegationTokens and createSymlink in WebHDFS.
    (szetszwo)

    HDFS-2545. Change WebHDFS to support multiple namenodes in federation.
    (szetszwo)

    HDFS-2178. Contributing Hoop to HDFS, replacement for HDFS proxy
    with read/write capabilities. (tucu)


  IMPROVEMENTS
    HDFS-2560. Refactor BPOfferService to be a static inner class (todd)

    HDFS-2544. Hadoop scripts unconditionally source
    "$bin"/../libexec/hadoop-config.sh. (Bruno Mahé via tomwhite)

    HDFS-2543. HADOOP_PREFIX cannot be overridden. (Bruno Mahé via tomwhite)

    HDFS-2562. Refactor DN configuration variables out of DataNode class
    (todd)

    HDFS-2563. Some cleanup in BPOfferService. (todd)

    HDFS-2568. Use a set to manage child sockets in XceiverServer.
    (harsh via eli)

    HDFS-2454. Move maxXceiverCount check to before starting the
    thread in dataXceiver. (harsh via eli)

    HDFS-2570. Add descriptions for dfs.*.https.address in hdfs-default.xml.
    (eli)

    HDFS-2536. Remove unused imports. (harsh via eli)

    HDFS-2566. Move BPOfferService to be a non-inner class. (todd)

    HDFS-2552. Add Forrest doc for WebHDFS REST API.  (szetszwo)

    HDFS-2587. Add apt doc for WebHDFS REST API.  (szetszwo)

    HDFS-2604. Add a log message to show if WebHDFS is enabled and a
    configuration section in the forrest doc.  (szetszwo)

    HDFS-2511. Add dev script to generate HDFS protobufs. (tucu)

    HDFS-2654. Make BlockReaderLocal not extend RemoteBlockReader2. (eli)

    HDFS-2675. Reduce warning verbosity when double-closing edit logs
    (todd)

    HDFS-2335. DataNodeCluster and NNStorage always pull fresh entropy.
    (Uma Maheswara Rao G via eli)

    HDFS-2574. Remove references to some deprecated properties in conf
    templates and defaults files. (Joe Crobak via harsh)

    HDFS-2722. HttpFs should not be using an int for block size. (harsh)

    HDFS-2710. Add HDFS tests related to HADOOP-7933. (Siddarth Seth via
    suresh)

    HDFS-2349. Corruption detected during block transfers between DNs
    should log a WARN instead of INFO. (harsh)

    HDFS-2729. Update BlockManager's comments regarding the invalid block
    set (harsh)
 
    HDFS-2726. Fix a logging issue under DFSClient's createBlockOutputStream
    method (harsh)

    HDFS-554. Use System.arraycopy in BlockInfo.ensureCapacity. (harsh)
 
    HDFS-1314. Make dfs.blocksize accept size-indicating prefixes.
    (Sho Shimauchi via harsh)

    HDFS-69. Improve the 'dfsadmin' commandline help. (harsh)

    HDFS-2788. HdfsServerConstants#DN_KEEPALIVE_TIMEOUT is dead code. (eli)

    HDFS-362.  FSEditLog should not writes long and short as UTF8, and should
    not use ArrayWritable for writing non-array items.  (Uma Maheswara Rao G
    via szetszwo)

    HDFS-2803. Add logging to LeaseRenewer for better lease expiration debugging.
    (Jimmy Xiang via todd)

    HDFS-2817. Combine the two TestSafeMode test suites. (todd)

    HDFS-2818. Fix a missing space issue in HDFS webapps' title tags. (Devaraj K via harsh)

    HDFS-2397. Undeprecate SecondaryNameNode. (eli)

    HDFS-2814. NamenodeMXBean does not account for svn revision in the version 
    information. (Hitesh Shah via jitendra)

    HDFS-2784. Update hftp and hdfs for host-based token support.
    (Kihwal Lee via jitendra)

    HDFS-2785. Update webhdfs and httpfs for host-based token support.
    (Robert Joseph Evans via jitendra)

    HDFS-2868. Expose xceiver counts via the DataNode MXBean. (harsh)

    HDFS-2786. Fix host-based token incompatibilities in DFSUtil. (Kihwal
    Lee via jitendra)

  OPTIMIZATIONS

    HDFS-2130. Switch default checksum to CRC32C. (todd)

    HDFS-2533. Remove needless synchronization on some FSDataSet methods.
    (todd)

    HDFS-2129. Simplify BlockReader to not inherit from FSInputChecker.
    (todd)

    HDFS-2246. Enable reading a block directly from local file system
    for a client on the same node as the block file.  (Andrew Purtell,
    Suresh Srinivas and Jitendra Nath Pandey via szetszwo)

    HDFS-2825. Add test hook to turn off the writer preferring its local
    DN. (todd)

    HDFS-2826. Add test case for HDFS-1476 (safemode can initialize
    replication queues before exiting) (todd)

    HDFS-2864. Remove some redundant methods and the constant METADATA_VERSION
    from FSDataset.  (szetszwo)

    HDFS-2879. Change FSDataset to package private.  (szetszwo)

  BUG FIXES

    HDFS-2541. For a sufficiently large value of blocks, the DN Scanner 
    may request a random number with a negative seed value. (harsh via eli)

    HDFS-2502. hdfs-default.xml should include dfs.name.dir.restore.
    (harsh via eli)

    HDFS-2567. When 0 DNs are available, show a proper error when
    trying to browse DFS via web UI. (harsh via eli)

    HDFS-2575. DFSTestUtil may create empty files (todd)

    HDFS-2588. hdfs jsp pages missing DOCTYPE. (Dave Vronay via mattf)

    HDFS-2590. Fix the missing links in the WebHDFS forrest doc.  (szetszwo)

    HDFS-2596. TestDirectoryScanner doesn't test parallel scans. (eli)

    HDFS-2606. webhdfs client filesystem impl must set the content-type
    header for create/append. (tucu)

    HDFS-2614. hadoop dist tarball is missing hdfs headers. (tucu)
 
    HDFS-2653. DFSClient should cache whether addrs are non-local when
    short-circuiting is enabled. (eli)

    HDFS-2649. eclipse:eclipse build fails for hadoop-hdfs-httpfs.
    (Jason Lowe via eli)

    HDFS-2640. Javadoc generation hangs. (tomwhite)

    HDFS-2553. Fix BlockPoolSliceScanner spinning in a tight loop (Uma
    Maheswara Rao G via todd)

    HDFS-2658. HttpFS introduced 70 javadoc warnings. (tucu)

    HDFS-2706. Use configuration for blockInvalidateLimit if it is set.
    (szetszwo)

    HDFS-2646. Hadoop HttpFS introduced 4 findbug warnings. (tucu)

    HDFS-2657. TestHttpFSServer and TestServerWebApp are failing on trunk. (tucu)

    HDFS-2705. HttpFS server should check that upload requests have correct 
    content-type. (tucu)

    HDFS-2707. HttpFS should read the hadoop-auth secret from a file instead 
    inline from the configuration. (tucu)

    HDFS-2790. FSNamesystem.setTimes throws exception with wrong
    configuration name in the message. (Arpit Gupta via eli)

    HDFS-2810. Leases not getting renewed properly by clients (todd)

    HDFS-2751. Datanode may incorrectly drop OS cache behind reads
    even for short reads. (todd)

    HDFS-2816. Fix missing license header in httpfs findbugsExcludeFile.xml.
    (hitesh via tucu)

    HDFS-2822. processMisReplicatedBlock incorrectly identifies
    under-construction blocks as under-replicated. (todd)

    HDFS-442. dfsthroughput in test jar throws NPE (harsh)

    HDFS-2836. HttpFSServer still has 2 javadoc warnings in trunk.
    (revans2 via tucu)

    HDFS-2837. mvn javadoc:javadoc not seeing LimitedPrivate class.
    (revans2 via tucu)

    HDFS-2840. TestHostnameFilter should work with localhost or 
    localhost.localdomain (tucu)

    HDFS-2791. If block report races with closing of file, replica is
    incorrectly marked corrupt. (todd)

    HDFS-2827.  When the parent of a directory is the root, renaming the
    directory results in leases updated incorrectly.  (Uma Maheswara Rao G
    via szetszwo)

    HDFS-2835. Fix findbugs and javadoc issue with GetConf.java.
    (suresh)

    HDFS-2889. getNumCurrentReplicas is package private but should be public on
    0.23 (see HDFS-2408). (Gregory Chanan via atm)

    HDFS-2893. The start/stop scripts don't start/stop the 2NN when
    using the default configuration. (eli)

Release 0.23.0 - 2011-11-01 

  INCOMPATIBLE CHANGES

    HDFS-1526. Dfs client name for a map/reduce task should be unique
    among threads. (hairong)

    HDFS-1536. Improve HDFS WebUI. (hairong)

    HDFS-2210. Remove hdfsproxy. (eli)

    HDFS-1073. Redesign the NameNode's storage layout for image checkpoints
    and edit logs to introduce transaction IDs and be more robust.
    Please see HDFS-1073 section below for breakout of individual patches.

  NEW FEATURES

    HDFS-1359. Add BlockPoolID to Block. (suresh)

    HDFS-1365. Federation: propose ClusterID and BlockPoolID format 
    (Tanping via boryas)

    HDFS-1394. Federation: modify -format option for namenode to generated 
    new blockpool id and accept newcluster (boryas)

    HDFS-1400. Federation: DataTransferProtocol uses ExtendedBlockPool to 
    include BlockPoolID in the protocol. (suresh)

    HDFS-1428. Federation : add cluster ID and block pool ID into 
    Name node web UI(Tanping via boryas)

    HDFS-1450. Federation: Introduce block pool ID into FSDatasetInterface.
    (suresh)

    HDFS-1632. Federation: data node storage structure changes and
    introduce block pool storage. (Tanping via suresh)

    HDFS-1634. Federation: Convert single threaded DataNode into 
    per BlockPool thread model.(boryas)

    HDFS-1637. Federation: FSDataset in Datanode should be created after 
    initial handshake with namenode. (boryas and jitendra)

    HDFS-1653. Federation: Block received message from datanode sends invalid 
    DatanodeRegistration. (Tanping via suresh)

    HDFS-1645. Federation: DatanodeCommond.Finalize needs to include 
    BlockPoolId.  (suresh)

    HDFS-1638. Federation: DataNode.handleDiskError needs to inform 
    ALL namenodes if a disk failed (boryas)

    HDFS-1647. Federation: Multiple namenode configuration. (jitendra)

    HDFS-1639. Federation: Add block pool management to FSDataset. (suresh)

    HDFS-1648. Federation: Only DataStorage must be locked using in_use.lock 
    and no locks must be associated with BlockPoolStorage. (Tanping via suresh)

    HDFS-1641. Federation: Datanode fields that are no longer used should 
    be removed (boryas)

    HDFS-1642. Federation: add Datanode.getDNRegistration(String bpid) 
    method  (boryas)

    HDFS-1643. Federation: remove namenode argument from DataNode 
    constructor (boryas)

    HDFS-1657. Federation: Tests that corrupt block files fail due to changed 
    file path in federation. (suresh)

    HDFS-1661. Federation: Remove unnecessary TODO:FEDERATION comments.
    (jitendra)

    HDFS-1660. Federation: Datanode doesn't start with two namenodes (boryas)

    HDFS-1650. Federation: TestReplication fails. (Tanping via suresh)

    HDFS-1651. Federation: Tests fail due to null pointer exception in 
    Datnode#shutdown() method. (Tanping via suresh)

    HDFS-1649. Federation: Datanode command to refresh namenode list at 
    the datanode. (jitendra)

    HDFS-1646. Federation: MiniDFSClsuter#waitActive() waits for ever 
    with the introduction of BPOfferService in datanode. (suresh)

    HDFS-1659. Federation: BPOfferService exits after one iteration 
    incorrectly.  (Tanping via suresh)

    HDFS-1654. Federation: Fix TestDFSUpgrade and TestDFSRollback failures.
    (suresh)
    
    HDFS-1668. Federation: Datanodes sends block pool usage information 
    to the namenode in heartbeat. (suresh)

    HDFS-1669. Federation: Fix TestHftpFileSystem failure. (suresh)

    HDFS-1670. Federation: remove dnRegistration from Datanode (boryas)

    HDFS-1662. Federation: fix unit test case, TestCheckpoint 
    and TestDataNodeMXBean (tanping via boryas)

    HDFS-1671. Federation: shutdown in DataNode should be able to 
    shutdown individual BP threads as well as the whole DN (boryas).

    HDFS-1663. Federation: Rename getPoolId() everywhere to 
    getBlockPoolId() (tanping via boryas)

    HDFS-1652. FederationL Add support for multiple namenodes in 
    MiniDFSCluster. (suresh)

    HDFS-1672. Federation: refactor stopDatanode(name) to work 
    with multiple Block Pools (boryas)

    HDFS-1687. Federation: DirectoryScanner changes for 
    federation (Matt Foley via boryas)

    HDFS-1626. Make BLOCK_INVALIDATE_LIMIT configurable. (szetszwo)

    HDFS-1655. Federation: DatablockScanner should scan blocks for 
    all the block pools. (jitendra)

    HDFS-1664. Federation: Add block pool storage usage to Namenode WebUI.
    (Tanping via suresh)

    HDFS-1674. Federation: Rename BlockPool class to BlockPoolSlice. 
    (jghoman, Tanping via suresh)

    HDFS-1673. Federation: Datanode changes to track block token secret per 
    namenode. (suresh)

    HDFS-1677. Federation: Fix TestFsck and TestListCorruptFileBlocks 
    failures. (Tanping via suresh)

    HDFS-1678. Federation: Remove unnecessary #getBlockpool() 
    for NameNodeMXBean in FSNameSystem. (Tanping via Suresh)

    HDFS-1688. Federation: Fix failures in fault injection tests,
    TestDiskError, TestDatanodeRestart and TestDFSTartupVersions. (suresh)

    HDFS-1696. Federation: when build version doesn't match - 
    datanode should wait (keep connecting) untill NN comes up 
    with the right version (boryas)

    HDFS-1681. Balancer: support per pool and per node policies. (szetszwo)

    HDFS-1695. Federation: Fix testOIV and TestDatanodeUtils 
    (jhoman and tanping via boryas)

    HDFS-1699. Federation: Fix failure of TestBlockReport.
    (Matt Foley via suresh)

    HDFS-1698. Federation: TestOverReplicatedBlocks and TestWriteToReplica 
    failing. (jhoman and jitendra)

    HDFS-1701. Federation: Fix TestHeartbeathandling.
    (Erik Steffl and Tanping Wang via suresh)

    HDFS-1693. Federation: Fix TestDFSStorageStateRecovery failure. (suresh)

    HDFS-1694. Federation: SimulatedFSDataset changes to work with
    federation and multiple block pools. (suresh)

    HDFS-1689. Federation: Configuration for namenodes. (suresh and jitendra)

    HDFS-1682. Change Balancer CLI for multiple namenodes and balancing
    policy.  (szetszwo)

    HDFS-1697. Federation: fix TestBlockRecovery (boryas)

    HDFS-1702. Federation: fix TestBackupNode and TestRefreshNamendoes
    failures. (suresh)

    HDFS-1706. Federation: TestFileAppend2, TestFileAppend3 and 
    TestBlockTokenWithDFS failing. (jitendra)

    HDFS-1704. Federation: Add a tool that lists namenodes, secondary and
    backup from configuration file. (suresh)

    HDFS-1711. Federation: create method for updating machine name in 
    DataNode.java (boryas)

    HDFS-1712. Federation: when looking up datanode we should use machineNmae 
    (in testOverReplicatedBlocks) (boryas)

    HDFS-1709. Federation: Error "nnaddr url param is null" when clicking on a 
    node from NN Live Node Link. (jitendra)

    HDFS-1714. Federation: refactor upgrade object in DataNode (boryas) 

    HDFS-1715. Federation: warning/error not generated when datanode sees 
    inconsistent/different Cluster ID between namenodes (boryas)

    HDFS-1715. Federation: warning/error not generated when datanode sees 
    inconsistent/different Cluster ID between namenodes (boryas)

    HDFS-1716. Federation: Add decommission tests for federated namenodes.
    (suresh)

    HDFS-1713. Federation: Prevent DataBlockScanner from running in tight loop.
    (jitendra)

    HDFS-1721. Federation: Configuration for principal names should not be 
    namenode specific. (jitendra)

    HDFS-1717. Federation: FSDataset volumeMap access is not synchronized
    correctly. (suresh)

    HDFS-1722. Federation: Add flag to MiniDFSCluser to differentiate between
    federation and non-federation modes. (boryas via suresh)

    HDFS-1718. Federation: MiniDFSCluster#waitActive() bug causes some tests
    to fail. (suresh)

    HDFS-1719. Federation: Fix TestDFSRemove that fails intermittently.
    (suresh)

    HDFS-1720. Federation: FSVolumeSet volumes is not synchronized correctly.
    (suresh)

    HDFS-1700. Federation: fsck needs to work with federation changes.
    (Matt Foley via suresh)

    HDFS-1482. Add listCorruptFileBlocks to DistributedFileSystem.
    (Patrick Kling via hairong)

    HDFS-1448. Add a new tool Offline Edits Viewer (oev).  (Erik Steffl
    via szetszwo)

    HDFS-1735. Federation: merge FSImage change in federation to
    FSImage+NNStorage refactoring in trunk. (suresh)

    HDFS-1737. Federation: Update the layout version for federation
    changes. (suresh)

    HDFS-1744. Federation: Add new layout version to offline image viewer
    and edits viewer. (suresh)

    HDFS-1745. Federation: Fix fault injection test failures. (suresh)

    HDFS-1746. Federation: TestFileAppend3 fails intermittently. (jitendra)

    HDFS-1703. Improve start/stop scripts and add decommission tool for
    federation. (Tanping Wang, Erik Steffl via suresh)

    HDFS-1749. Federation: TestListCorruptFileBlocks failing in federation 
    branch. (jitendra)

    HDFS-1754. Federation: testFsck fails. (boryas)

    HDFS-1755. Federation: The BPOfferService must always connect to namenode
    as the login user. (jitendra)

    HDFS-1675. Support transferring RBW between datanodes. (szetszwo)

    HDFS-1791. Federation: Add command to delete block pool directories 
    from a datanode. (jitendra)

    HDFS-1761. Add a new DataTransferProtocol operation, Op.TRANSFER_BLOCK,
    for transferring RBW/Finalized with acknowledgement and without using RPC.
    (szetszwo)

    HDFS-1813. Federation: Authentication using BlockToken in RPC to datanode 
               fails. (jitendra)

    HDFS-1630. Support fsedits checksum. (hairong)

    HDFS-1606. Provide a stronger data guarantee in the write pipeline by
    adding a new datanode when an existing datanode failed.  (szetszwo)

    HDFS-1442. Api to get delegation token in Hdfs class. (jitendra)

    HDFS-1070. Speedup namenode image loading and saving by storing only
    local file names. (hairong)
    
    HDFS-1751. Intrinsic limits for HDFS files, directories (daryn via boryas).

    HDFS-1873. Federation: Add cluster management web console.
    (Tanping Wang via suresh)

    HDFS-1911 HDFS tests for the newly added viewfs

    HDFS-1814. Add "hdfs groups" command to query the server-side groups
    resolved for a user. (Aaron T. Myers via todd)

    HDFS-1914. Federation: namenode storage directories must be configurable
    specific to name service. (suresh)

    HDFS-1963. Create RPM and Debian packages for HDFS. Changes deployment
    layout to be consistent across the binary tgz, rpm, and deb.
    (Eric Yang via omalley)

    HDFS-2058. Change Data Transfer wire protocol to use protocol buffers.
    (todd)

    HDFS-2055. Add hflush support to libhdfs. (Travis Crawford via eli)
   
    HDFS-2083. Query JMX statistics over http via JMXJsonServlet. (tanping)

    HDFS-2156. Make hdfs and mapreduce rpm only depend on the same major 
    version for common and hdfs. (eyang via omalley)

    HDFS-2202. Add a new DFSAdmin command to set balancer bandwidth of
    datanodes without restarting.  (Eric Payne via szetszwo)

    HDFS-2284. Add a new FileSystem, webhdfs://, for supporting write Http
    access to HDFS.  (szetszwo)

    HDFS-2317. Support read access to HDFS in WebHDFS.  (szetszwo)

    HDFS-2338. Add configuration option to enable/disable WebHDFS.
    (jitendra via szetszwo)

    HDFS-2318. Provide authentication to WebHDFS using SPNEGO and delegation
    tokens.  (szetszwo)

    HDFS-2340. Support getFileBlockLocations and getDelegationToken in WebHDFS.
    (szetszwo)

    HDFS-2348. Support getContentSummary and getFileChecksum in WebHDFS.
    (szetszwo)

    HDFS-2385. Support renew and cancel delegation tokens in WebHDFS.
    (szetszwo)

    HDFS-2539. Support doAs and GETHOMEDIRECTORY in WebHDFS.
    (szetszwo)

  IMPROVEMENTS

    HDFS-1875. MiniDFSCluster hard-codes dfs.datanode.address to localhost
    (Eric Payne via mattf)

    HDFS-2019. Fix all the places where Java method File.list is used with
    FileUtil.list API (Bharath Mundlapudi via mattf)

    HDFS-1934. Fix NullPointerException when certain File APIs return null
    (Bharath Mundlapudi via mattf)

    HDFS-1510. Added test-patch.properties required by test-patch.sh (nigel)

    HDFS-1628. Display full path in AccessControlException.  (John George
    via szetszwo)

    HDFS-1707. Federation: Failure in browsing data on new namenodes. 
    (jitendra)

    HDFS-1683. Test Balancer with multiple NameNodes.  (szetszwo)

    HDFS-1547. Improve decommission mechanism. (suresh)

    HDFS-2143. Federation: In cluster web console, add link to namenode page
    that displays live and dead datanodes. (Ravi Prakash via suresh)

    HDFS-1588. Remove hardcoded strings for configuration keys, "dfs.hosts"
    and "dfs.hosts.exlude". (Erik Steffl via suresh)

    HDFS-1481. NameNode should validate fsimage before rolling. (hairong)

    HDFS-1506. Refactor fsimage loading code. (hairong)

    HDFS-1533. A more elegant FileSystem#listCorruptFileBlocks API
    (HDFS portion) (Patrick Kling via hairong)

    HDFS-1476. listCorruptFileBlocks should be functional while the
    name node is in safe mode. (Patrick Kling via hairong)

    HDFS-1534. Fix some incorrect logs in FSDirectory. (eli)
    
    HDFS-1539. A config option for the datanode to fsycn a block file
    when block is completely written. (dhruba)

    HDFS-1335. HDFS side change of HADDOP-6904: RPC compatibility. (hairong)

    HDFS-1557. Separate Storage from FSImage. (Ivan Kelly via jitendra)
    
    HDFS-560 Enhancements/tuning to hadoop-hdfs/build.xml

    HDFS-1629. Add a method to BlockPlacementPolicy for keeping the chosen
    nodes in the output array.  (szetszwo)

    HDFS-1731. Allow using a file to exclude certain tests from build (todd)

    HDFS-1736. Remove the dependency from DatanodeJspHelper to FsShell.
    (Daryn Sharp via szetszwo)
    
    HDFS-780. Revive TestFuseDFS. (eli)

    HDFS-1445. Batch the calls in DataStorage to FileUtil.createHardLink().
    (Matt Foley via jghoman)

    HDFS-1763. Replace hard-coded option strings with variables from
    DFSConfigKeys. (eli)

    HDFS-1541. Not marking datanodes dead when namenode in safemode.
    (hairong)

    HDFS-1120. Make DataNode's block-to-device placement policy pluggable
    (Harsh J Chouraria via todd)

    HDFS-1785. In BlockReceiver and DataXceiver, clientName.length() is used
    multiple times for determining whether the source is a client or a
    datanode.  (szetszwo)

    HDFS-1789. Refactor frequently used codes from DFSOutputStream and
    DataXceiver.  (szetszwo)

    HDFS-1767. Namenode ignores non-initial block report from datanodes
    when in safemode during startup. (Matt Foley via suresh)

    HDFS-1817. Move pipeline_Fi_[39-51] from TestFiDataTransferProtocol
    to TestFiPipelineClose.  (szetszwo)

    HDFS-1760. In FSDirectory.getFullPathName(..), it is better to return "/"
    for root directory instead of an empty string.  (Daryn Sharp via szetszwo)

    HDFS-1833. Reduce repeated string constructions and unnecessary fields,
    and fix comments in BlockReceiver.PacketResponder.  (szetszwo)

    HDFS-1486. Generalize CLITest structure and interfaces to faciliate
    upstream adoption (e.g. for web testing). (cos)

    HDFS-1844. Move "fs -help" shell command tests from HDFS to COMMOM; see
    also HADOOP-7230.  (Daryn Sharp via szetszwo)

    HDFS-1840. In DFSClient, terminate the lease renewing thread when all files
    being written are closed for a grace period, and start a new thread when
    new files are opened for write.  (szetszwo)

    HDFS-1854. make failure message more useful in
    DFSTestUtil.waitReplication(). (Matt Foley via eli)

    HDFS-1562. Add rack policy tests. (eli)
 
    HDFS-1856. TestDatanodeBlockScanner waits forever, errs without giving 
    information. (Matt Foley via eli)

    HDFS-1295. Improve namenode restart times by short-circuiting the
    first block reports from datanodes. (Matt Foley via suresh)
    Corrected merge error in DataNode.java. (Matt Foley)

    HDFS-1843. Discover file not found early for file append. 
    (Bharath Mundlapudi via jitendra)

    HDFS-1862. Improve test reliability of HDFS-1594. (Aaron T. Myers via eli)

    HDFS-1846. Preallocate edit log with OP_INVALID instead of zero bytes
    to ensure blocks are actually allocated. (Aaron T. Myers via todd)

    HDFS-1741. Provide a minimal pom file to allow integration of HDFS into Sonar
    analysis (cos)

    HDFS-1870. Move and rename DFSClient.LeaseChecker to a seperated class
    LeaseRenewer.  (szetszwo)

    HDFS-1866. Document dfs.datanode.max.transfer.threads in hdfs-default.xml
    (Harsh J Chouraria via todd)

    HDFS-1890. Improve the name, class and value type of the map
    LeaseRenewer.pendingCreates.  (szetszwo)

    HDFS-1865. Share LeaseRenewer among DFSClients so that there is only a
    LeaseRenewer thread per namenode per user.  (szetszwo)

    HDFS-1906. Remove logging exception stack trace in client logs when one of
    the datanode targets to read from is not reachable. (suresh)

    HDFS-1378. Edit log replay should track and report file offsets in case of
    errors. (Aaron T. Myers and Todd Lipcon via todd)

    HDFS-1917. Separate hdfs jars from common in ivy configuration.  (Eric Yang
    via szetszwo)

    HDFS-1899. GenericTestUtils.formatNamenode should be moved to DFSTestUtil
    (Ted Yu via todd)

    HDFS-1117. Metrics 2.0 HDFS instrumentation. (Luke Lu via suresh)

    HDFS-1946. HDFS part of HADOOP-7291. (eli)

    HDFS-1945. Removed the deprecated fields in DataTransferProtocol.
    (szetszwo)

    HDFS-1730. Use DaemonFactory from common and delete it from HDFS.
    (Tanping via suresh)

    HDFS-1573. Add useful tracing information to Lease Renewer thread names
    (todd)

    HDFS-1939. In ivy.xml, test conf should not extend common conf.
    (Eric Yang via szetszwo)

    HDFS-1332  Include more information in exceptions and debug messages
    when BlockPlacementPolicy cannot be satisfied.  (Ted Yu via szetszwo)

    HDFS-1958. Confirmation should be more lenient of user input when
    formatting the NameNode. (todd)

    HDFS-1905. Improve namenode -format command by not making -clusterId
    parameter mandatory. (Bharath Mundlapudi via suresh)

    HDFS-1877. Add a new test for concurrent read and write.  (CW Chung
    via szetszwo)

    HDFS-1959. Better error message for missing namenode directory. (eli)

    HDFS-1996. ivy: hdfs test jar should be independent to common test jar.
    (Eric Yang via szetszwo)

    HDFS-1812. TestHDFSCLI should clean up cluster in teardown method.
    (Uma Maheswara Rao G via todd)

    HDFS-1884. Improve TestDFSStorageStateRecovery to properly throw in the
    case of errors. (Aaron T. Myers via todd)

    HDFS-1727. fsck command should display command usage if user passes any
    illegal argument. (Sravan Kumar via todd)

    HDFS-1636. If dfs.name.dir points to an empty dir, namenode format
    shouldn't require confirmation. (Harsh J Chouraria via todd)

    HDFS-1966. Encapsulate individual DataTransferProtocol op headers.
    (szetszwo)

    HDFS-2024. Format TestWriteRead source codes.  (CW Chung via szetszwo)

    HDFS-1968. Enhance TestWriteRead to support position/sequential read,
    append, truncate and verbose options.  (CW Chung via szetszwo)

    HDFS-1986. Add option to get http/https address from 
    DFSUtil#getInfoServer(). (Tanping via suresh)

    HDFS-2029. In TestWriteRead, check visible length immediately after
    openning the file and fix code style.  (John George via szetszwo)

    HDFS-2040. Only build libhdfs if a flag is passed. (eli)

    HDFS-1586. Add InterfaceAudience and InterfaceStability annotations to 
    MiniDFSCluster. (suresh)

    HDFS-2003. Separate FSEditLog reading logic from edit log memory state
    building logic. (Ivan Kelly via todd)

    HDFS-2066. Create a package and individual class files for
    DataTransferProtocol.  (szetszwo)

    HADOOP-7106. Reorganize project SVN layout to "unsplit" the projects.
    (todd, nigel)

    HDFS-2046. Force entropy to come from non-true random for tests. (todd)

    HDFS-2073. Add @Override annotation to NameNode. (suresh)

    HDFS-420. Fuse-dfs should cache fs handles. (Brian Bockelman and eli)

    HDFS-1568. Improve the log messages in DataXceiver.  (Joey Echeverria via
    szetszwo)

    HDFS-2100. Improve TestStorageRestore. (atm)

    HDFS-2092. Remove some object references to Configuration in DFSClient.
    (Bharath Mundlapudi via szetszwo)

    HDFS-2087. Declare methods in DataTransferProtocol interface, and change
    Sender and Receiver to implement the interface.  (szetszwo)

    HDFS-1723. quota errors messages should use the same scale. (Jim Plush via
    atm)

    HDFS-2110. StreamFile and ByteRangeInputStream cleanup. (eli)

    HDFS-2107. Move block management code from o.a.h.h.s.namenode to a new
    package o.a.h.h.s.blockmanagement.  (szetszwo)

    HDFS-2109. Store uMask as member variable to DFSClient.Conf.  (Bharath
    Mundlapudi via szetszwo)

    HDFS-2111. Add tests for ensuring that the DN will start with a few bad
    data directories. (Harsh J Chouraria via todd)

    HDFS-2134. Move DecommissionManager to the blockmanagement package.
    (szetszwo)

    HDFS-1977. Stop using StringUtils.stringifyException(). 
    (Bharath Mundlapudi via jitendra)

    HDFS-2131. Add new tests for the -overwrite/-f option in put and
    copyFromLocal by HADOOP-7361.  (Uma Maheswara Rao G via szetszwo)

    HDFS-2140. Move Host2NodesMap to the blockmanagement package.  (szetszwo)

    HDFS-2154. In TestDFSShell, use TEST_ROOT_DIR and fix some deprecated
    warnings.  (szetszwo)

    HDFS-2153. Move DFSClientAdapter to test and fix some javac warnings in
    OfflineEditsViewerHelper.  (szetszwo)

    HDFS-2159. Deprecate DistributedFileSystem.getClient() and fixed the
    deprecated warnings in DFSAdmin.  (szetszwo)

    HDFS-2157. Improve header comment in o.a.h.hdfs.server.namenode.NameNode.
    (atm via eli)

    HDFS-2147. Move cluster network topology to block management and fix some
    javac warnings.  (szetszwo)

    HDFS-2141. Remove NameNode roles Active and Standby (they become
    states of the namenode). (suresh)

    HDFS-2161. Move createNamenode(..), createClientDatanodeProtocolProxy(..)
    and Random object creation to DFSUtil; move DFSClient.stringifyToken(..)
    to DelegationTokenIdentifier.  (szetszwo)

    HDFS-1774. Small optimization to FSDataset. (Uma Maheswara Rao G via eli)

    HDFS-2167.  Move dnsToSwitchMapping and hostsReader from FSNamesystem to
    DatanodeManager.  (szetszwo)

    HDFS-2116. Use Mokito in TestStreamFile and TestByteRangeInputStream.
    (Plamen Jeliazkov via shv)

    HDFS-2112.  Move ReplicationMonitor to block management.  (Uma Maheswara
    Rao G via szetszwo)

    HDFS-1739.  Add available volume size to the error message when datanode
    throws DiskOutOfSpaceException.  (Uma Maheswara Rao G via szetszwo)

    HDFS-2144. If SNN shuts down during initialization it does not log the
    cause. (Ravi Prakash via atm)

    HDFS-2180. Refactor NameNode HTTP server into new class. (todd)
    
    HDFS-2198. Remove hardcoded configuration keys. (suresh)

    HDFS-2149. Move EditLogOp serialization formats into FsEditLogOp
    implementations. (Ivan Kelly via todd)

    HDFS-2191. Move datanodeMap from FSNamesystem to DatanodeManager.
    (szetszwo)

    HDFS-2200. Change FSNamesystem.LOG to package private. (szetszwo)

    HDFS-2195. Refactor StorageDirectory to not be an non-static inner class.
    (todd via eli)

    HDFS-2212. Refactor double-buffering code out of EditLogOutputStreams.
    (todd via eli)

    HDFS-2199. Move blockTokenSecretManager from FSNamesystem to BlockManager.
    (Uma Maheswara Rao G via szetszwo)

    HDFS-2187. Make EditLogInputStream act like an iterator over FSEditLogOps
    (Ivan Kelly and todd via todd)

    HDFS-2225. Refactor edit log file management so it's not in classes
    which should be generic to the type of edit log storage. (Ivan Kelly
    via todd)

    HDFS-2108. Move datanode heartbeat handling from namenode package to
    blockmanagement package.  (szetszwo)

    HDFS-2226. Clean up counting of operations in FSEditLogLoader (todd)

    HDFS-2228. Move block and datanode code from FSNamesystem to
    BlockManager and DatanodeManager.  (szetszwo)

    HDFS-2238. In NamenodeFsck.toString(), uses StringBuilder.(..) instead of
    string concatenation.  (Uma Maheswara Rao G via szetszwo)
   
    HDFS-2230. ivy to resolve/retrieve latest common-tests jar published by 
    hadoop common maven build. (gkesavan)

    HDFS-2227. getRemoteEditLogManifest should pull its information from
    FileJournalManager during checkpoint process (Ivan Kelly and Todd Lipcon
    via todd)

    HDFS-2239. Reduce access levels of the fields and methods in FSNamesystem.
    (szetszwo)

    HDFS-2241. Remove implementing FSConstants interface to just get the
    constants from the interface. (suresh)

    HDFS-2237. Change UnderReplicatedBlocks from public to package private.
    (szetszwo)

    HDFS-2233. Add WebUI tests with URI reserved chars. (eli)

    HDFS-2265. Remove unnecessary BlockTokenSecretManager fields/methods from
    BlockManager.  (szetszwo)

    HDFS-2260. Refactor BlockReader into an interface and implementation.
    (todd)

    HDFS-2096. Mavenization of hadoop-hdfs (Alejandro Abdelnur via tomwhite)

    HDFS-2273.  Refactor BlockManager.recentInvalidateSets to a new class.
    (szetszwo)

    HDFS-2266.  Add Namesystem and SafeMode interfaces to avoid directly
    referring to FSNamesystem in BlockManager. (szetszwo)

    HDFS-1217.  Change some NameNode methods from public to package private.
    (Laxman via szetszwo)

    HDFS-1620. Rename HdfsConstants -> HdfsServerConstants, FSConstants ->
               HdfsConstants. (Harsh J Chouraria via atm)
    HDFS-2197. Refactor RPC call implementations out of NameNode class (todd)

    HDFS-2332. Add test for HADOOP-7629 (using an immutable FsPermission
    object as an RPC parameter fails). (todd)

    HDFS-2363. Move datanodes size printing from FSNamesystem.metasave(..)
    to BlockManager.  (Uma Maheswara Rao G via szetszwo)

    HDFS-2209. Make MiniDFS easier to embed in other apps. (stevel)

    HDFS-2205. Log message for failed connection to datanode is not
    followed by a success message. (Ravi Prakash via stevel)

    HDFS-2401. Running a set of methods in a Single Test Class.
    (Jonathan Eagles via mahadev)

    HDFS-2471. Add federation documentation. (suresh)

    HDFS-2485. Improve code layout and constants in UnderReplicatedBlocks
    (stevel)

    HDFS-2356.  Support case insensitive query parameter names in WebHDFS.
    (szetszwo)

    HDFS-2368.  Move SPNEGO conf properties from hdfs-default.xml to
    hdfs-site.xml.  (szetszwo)

    HDFS-2395. Add a root element in the JSON responses of WebHDFS.
    (szetszwo)

    HDFS-2427. Change the default permission in WebHDFS to 755 and add range
    check/validation for all parameters.  (szetszwo)

    HDFS-2501. Add version prefix and root methods to WebHDFS.  (szetszwo)

    HDFS-1869. mkdirs should use the supplied permission for all of the created
    directories. (Daryn Sharp via szetszwo)

    HDFS-2355. Federation: enable using the same configuration file across 
    all the nodes in the cluster. (suresh)

    HDFS-2371. Refactor BlockSender.java for better readability. (suresh)

    HDFS-2493. Remove reference to FSNamesystem in blockmanagement classes.
    (szetszwo)

    HDFS-2294. Download of commons-daemon TAR should not be under target (tucu)

    HDFS-2322. the build fails in Windows because commons-daemon TAR cannot be
    fetched. (tucu)

    HDFS-2436. Change FSNamesystem.setTimes(..) for allowing setting times on
    directories.  (Uma Maheswara Rao G via szetszwo)

    HDFS-2512. Add textual error message to data transfer protocol responses
    (todd)

    HDFS-2521. Remove custom checksum headers from data transfer protocol
    (todd)

    HDFS-2308. NamenodeProtocol.endCheckpoint is vestigial and can be removed.
    (eli)

  OPTIMIZATIONS

    HDFS-1458. Improve checkpoint performance by avoiding unnecessary image
    downloads and loading. (hairong)

    HDFS-1601. Pipeline ACKs are sent as lots of tiny TCP packets (todd)

    HDFS-1826. NameNode should save image to name directories in parallel
    during upgrade. (Matt Foley via hairong)

    HDFS-2030. Improve usability of namenode -upgrade command.
    (Bharath Mundlapudi via suresh)

    HDFS-2056. Update fetchdt usage. (Tanping Wang via jitendra)

    HDFS-2118. Couple dfs data dir improvements. (eli)

    HDFS-2500. Avoid file system operations in BPOfferService thread while
    processing deletes. (todd)

    HDFS-2465. Add HDFS support for fadvise readahead and drop-behind. (todd)

  BUG FIXES

    HDFS-2344. Fix the TestOfflineEditsViewer test failure in 0.23 branch.
    (Uma Maheswara Rao G via mattf)

    HDFS-2347. Fix checkpointTxnCount's comment about editlog size. 
    (Uma Maheswara Rao G via mattf)

    HDFS-2011. Removal and restoration of storage directories on checkpointing
    failure doesn't work properly. (Ravi Prakash via mattf)

    HDFS-1955. FSImage.doUpgrade() was made too fault-tolerant by HDFS-1826.
    (mattf)

    HDFS-2061. Two minor bugs in BlockManager block report processing. (mattf)

    HDFS-1449. Fix test failures - ExtendedBlock must return 
    block file name in #getBlockName(). (suresh)

    HDFS-1680. Fix TestBalancer. (szetszwo)

    HDFS-1705. Balancer command throws NullPointerException. (suresh via
    szetszwo)

    HDFS-1559. Add missing UGM overrides to TestRefreshUserMappings
    (Todd Lipcon via eli)

    HDFS-1585. Fix build after HDFS-1547 (todd)

    HDFS-1684. Balancer cannot start with with multiple namenodes.  (szetszwo)

    HDFS-1516. mvn-install is broken after 0.22 branch creation. (cos)

    HDFS-1360. TestBlockRecovery should bind ephemeral ports.
    (Todd Lipcon via hairong)

    HDFS-1551. Fix pom templates dependency list (gkesavan)

    HDFS-1509. A savenamespace command writes the fsimage and edits into
    all configured directories. (dhruba)

    HDFS-1540. Make Datanode handle errors from RPC calls to namenode
    more elegantly. (dhruba)

    HDFS-1463. Accesstime of a file is not updated in safeMode. (dhruba)

    HDFS-863. Potential deadlock in TestOverReplicatedBlocks. 
    (Ken Goodhope via jghoman)

    HDFS-1607. Fix referenced to misspelled method name getProtocolSigature
    (todd)

    HDFS-1610. Fix TestClientProtocolWithDelegationToken and TestBlockToken
    on trunk after HADOOP-6904 (todd)

    HDFS-1600. Fix release audit warnings on trunk. (todd)

    HDFS-1691. Remove a duplicated static initializer for reading default
    configurations in DFSck.  (Alexey Diomin via szetszwo)

    HDFS-1748. Balancer utilization classification is incomplete.  (szetszwo)

    HDFS-1738. change hdfs jmxget to return an empty string instead of 
    null when an attribute value is not available (tanping vi boryas)

    HDFS-1757. Don't compile fuse-dfs by default. (eli)

    HDFS-1770. TestFiRename fails due to invalid block size. (eli)

    HDFS-1797. Fix new findbugs warning introduced by HDFS-1120 (todd)

    HDFS-1611. Fix up some log messages in DFSClient and MBean registration
    (Uma Maheswara Rao G via todd)

    HDFS-1543. Reduce dev. cycle time by moving system testing artifacts from
    default build and push to maven for HDFS (Luke Lu via cos)

    HDFS-1818. TestHDFSCLI is failing on trunk after HADOOP-7202.
    (Aaron T. Myers via todd)

    HDFS-1828. TestBlocksWithNotEnoughRacks intermittently fails assert.
    (Matt Foley via eli)

    HDFS-1824. delay instantiation of file system object until it is
     needed (linked to HADOOP-7207) (boryas)

    HDFS-1831. Fix append bug in FileContext and implement CreateFlag
    check (related to HADOOP-7223). (suresh)

    HDFS-1594. When the disk becomes full Namenode is getting shutdown and 
    not able to recover. (Aaron T. Myers via eli)

    HDFS-1822. Handle editlog opcode conflict with 0.20.203 during upgrade,
    by throwing an error to indicate the editlog needs to be empty.
    (suresh)

    HDFS-1808. TestBalancer waits forever, errs without giving information.
    (Matt Foley via eli)

    HDFS-1829. TestNodeCount waits forever, errs without giving information.
    (Matt Foley via eli)

    HDFS-1860. when renewing/canceling DelegationToken over http we need to
     pass exception information back to the caller.(boryas)

    HDFS-1871. Mapreduce build fails due to MiniDFSCluster change from
    HDFS-1052. (suresh)

    HDFS-1876. One MiniDFSCluster constructor ignores numDataNodes parameter
    (todd)

    HDFS-1773. Do not show decommissioned datanodes, which are not in both
    include and exclude lists, on web and JMX interfaces.
    (Tanping Wang via szetszwo)

    HDFS-1888. MiniDFSCluster#corruptBlockOnDatanodes() access must be
    public. (suresh)

    HDFS-1889. incorrect path in start/stop dfs script. (John George via eli)

    HDFS-1891. Disable IPV6 for junit tests to fix TestBackupNode failure.
    (suresh)

    HDFS-1898. Tests failing on trunk due to use of NameNode.format.
    (todd via eli)

    HDFS-1902. Fix setrep path display for TestHDFSCLI.  (Daryn Sharp
    via szetszwo)

    HDFS-1827. Fix timeout problem in TestBlockReplacement.  (Matt Foley
    via szetszwo)

    HDFS-1908. Fix a NullPointerException in fi.DataTransferTestUtil.
    (szetszwo)

    HDFS-1912. Update tests for FsShell standardized error messages.
    (Daryn Sharp via szetszwo)

    HDFS-1903. Fix path display for rm/rmr in TestHDFSCLI and TestDFSShell.
    (Daryn Sharp via szetszwo)

    HDFS-1627. Fix NullPointerException in Secondary NameNode. (hairong)

    HDFS-1928. Fix path display for touchz in TestHDFSCLI.
    (Daryn Sharp via todd)

    HDFS-1938. Fix ivy-retrieve-hdfs dependence in build.xml and aop.xml.
    (Eric Yang via szetszwo)

    HDFS-1929. TestEditLogFileOutputStream fails if running on same host as NN
    (Aaron T. Myers via todd)

    HDFS-1933. Update TestDFSShell for improved "test" shell command. (Daryn
    Sharp via todd)
    
    HDFS-1931. Update TestDFSShell for improved "du" shell command. (Daryn
    Sharp via todd)

    HDFS-1439. HDFS Federation: Fix compilation error in TestFiHftp. (suresh)

    HDFS-1881. Federation: after taking snapshot the current directory 
    of datanode is empty. (Tanping Wang via suresh)

    HDFS-1927. Fix a bug which causes ip=null in NameNode audit log.
    (John George via szetszwo)

    HDFS-1953. Federation: Change name node mxbean name in cluster web 
    console. (Tanping Wang via suresh)

    HDFS-1922. Fix recurring failure of TestJMXGet (Luke Lu via todd)

    HDFS-1371. One bad node can incorrectly flag many files as corrupt.
    (Tanping Wang via jitendra)

    HDFS-1943. Fail to start datanode while start-dfs.sh is executed by 
    root user. (Wei Yongjun via jghoman)

    HDFS-1983. Fix path display for copy and rm commands in TestHDFSCLI and
    TestDFSShell. (Daryn Sharp via todd)

    HDFS-1999. Tests use deprecated configs. (Aaron T. Myers via eli)

    HDFS-1592. Datanode startup doesn't honor volumes.tolerated. 
    (Bharath Mundlapudi via jitendra)

    HDFS-1920. libhdfs does not build for ARM processors.
    (Trevor Robinson via eli)

    HDFS-1936. Layout version change from HDFS-1822 causes upgrade failure.
    (suresh)

    HDFS-2021. Update numBytesAcked before sending the ack in PacketResponder.
    (John George via szetszwo)

    HDFS-2020. Fix TestDFSUpgradeFromImage by removing the use of DataNode
    as a singleton. (suresh via todd)

    HDFS-2022. ant binary should build libhdfs. (Eric Yang via eli)

    HDFS-2014. Change HDFS scripts to work in developer enviroment post
    RPM packaging changes. (Eric Yang via suresh)

    HDFS-1995. Federation: Minor bug fixes and modification cluster web UI.
    (Tanping Wang via suresh)

    HDFS-1907. Fix position read for reading still-being-written file in
    DFSInputStream.  (John George via szetszwo)

    HDFS-1923. In TestFiDataTransferProtocol2, reduce random sleep time period
    and increase the number of datanodes.  (szetszwo)

    HDFS-1149. Lease reassignment should be persisted to the edit log.
    (Aaron T. Myers via todd)

    HDFS-1998. Federation: Make refresh-namenodes.sh refresh all the
    namenode. (Tanping Wang via suresh)

    HDFS-2041. OP_CONCAT_DELETE doesn't properly restore modification time
    of the concatenated file when edit logs are replayed. (todd)

    HDFS-2063. libhdfs test is broken. (Eric Yang via eli)

    HDFS-2067. Bump DATA_TRANSFER_VERSION constant in trunk after introduction
    of protocol buffers in the protocol. (szetszwo via todd)

    HDFS-2069. Incorrect default trash interval value in the docs.
    (Harsh J Chouraria via eli)

    HDFS-1942. Datanode must exist when all the block pool service threads
    exit. (Bharath Mundlapudi via suresh)

    HDFS-1656. Fixes an issue to do with fetching of delegation tokens in
    HftpFileSystem. Contributed by Kan Zhang.

    HDFS-1692. In secure mode, Datanode process doesn't exit when disks 
    fail. (Bharath Mundlapudi via suresh)

    HDFS-1734. 'Chunk size to view' option is not working in Name Node UI.
    (Uma Maheswara Rao G via jitendra)

    HDFS-2086. If the include hosts list contains host names, after restarting
    namenode, data nodes registration is denied.  Contributed by Tanping Wang.

    HDFS-2082. SecondaryNameNode web interface doesn't show the right info. (atm)

    HDFS-1321. If service port and main port are the same, there is no clear
    log message explaining the issue. (Jim Plush via atm)

    HDFS-1381. HDFS javadocs hard-code references to dfs.namenode.name.dir and
    dfs.datanode.data.dir parameters (Jim Plush via atm)

    HDFS-2053. Bug in INodeDirectory#computeContentSummary warning.
    (Michael Noll via eli)

    HDFS-1990. Fix resource leaks in BlockReceiver.close().  (Uma Maheswara
    Rao G via szetszwo)

    HDFS-2034. Length in DFSInputStream.getBlockRange(..) becomes -ve when
    reading only from a currently being written block. (John George via
    szetszwo)

    HDFS-2132. Potential resource leak in EditLogFileOutputStream.close. (atm)

    HDFS-2120. on reconnect, DN can connect to NN even with different source
    versions. (John George via atm)

    HDFS-2152. TestWriteConfigurationToDFS causing the random failures. (Uma
    Maheswara Rao G via atm)

    HDFS-2114. re-commission of a decommissioned node does not delete 
    excess replicas. (John George via mattf)

    HDFS-1776. Bug in Concat code. (Bharath Mundlapudi via Dmytro Molkov)

    HDFS-2196. Make ant build system work with hadoop-common JAR generated
    by Maven. (Alejandro Abdelnur via tomwhite)

    HDFS-2245. Fix a NullPointerException in BlockManager.chooseTarget(..).
    (szetszwo)

    HDFS-2229. Fix a deadlock in namenode by enforcing lock acquisition
    ordering.  (szetszwo)

    HDFS-2235. Encode servlet paths. (eli)

    HDFS-2186. DN volume failures on startup are not counted. (eli)

    HDFS-2240. Fix a deadlock in LeaseRenewer by enforcing lock acquisition
    ordering.  (szetszwo)

    HDFS-73. DFSOutputStream does not close all the sockets.
    (Uma Maheswara Rao G via eli)

    HDFS-1257. Fix a race condition on BlockManager.recentInvalidateSets.
    (Eric Payne via szetszwo)

    HDFS-2267. DataXceiver thread name incorrect while waiting on op during
    keepalive. (todd)

    HDFS-1480. All replicas of a block can end up on the same rack when
    some datanodes are decommissioning. (todd)

    HDFS-2286. DataXceiverServer logs AsynchronousCloseException at shutdown
    (todd)

    HDFS-2289. Ensure jsvc is bundled with the HDFS distribution artifact.
    (Alejandro Abdelnur via acmurthy) 

    HDFS-2314. MRV1 test compilation broken after HDFS-2197 (todd)

    HDFS-2323. start-dfs.sh script fails for tarball install (tomwhite)

    HDFS-2346. TestHost2NodesMap & TestReplicasMap will fail depending upon
               execution order of test methods (Laxman via atm)

    HDFS-2345. TestLeaseRecovery2 fails on 0.23 branch (Uma Maheswara Rao G
               via atm)

    HDFS-2412. Add backwards-compatibility layer for renamed FSConstants
               class (todd)

    HDFS-2414. Fix TestDFSRollback to avoid spurious failures. (todd)

    HDFS-2422. The NN should tolerate the same number of low-resource volumes
               as failed volumes (atm)

    HDFS-2467. HftpFileSystem uses incorrect compare for finding delegation
    tokens. (omalley)

    HDFS-2331. Fix WebHdfsFileSystem compilation problems for a bug in JDK
    version < 1.6.0_26.  (Abhijit Suresh Shingate via szetszwo)

    HDFS-2333. Change DFSOutputStream back to package private, otherwise,
    there are two SC_START_IN_CTOR findbugs warnings.  (szetszwo)

    HDFS-2366. Initialize WebHdfsFileSystem.ugi in object construction.
    (szetszwo)

    HDFS-2361. hftp is broken, fixed username checks in JspHelper. (jitendra)

    HDFS-2403. NamenodeWebHdfsMethods.generateDelegationToken(..) does not use
    the renewer parameter.  (szetszwo)

    HDFS-2409. _HOST in dfs.web.authentication.kerberos.principal. (jitendra)

    HDFS-2404. WebHDFS liststatus json response is not correct. (suresh)

    HDFS-2441. Remove the Content-Type set by HttpServer.QuotingInputFilter in
    WebHDFS responses.  (szetszwo)

    HDFS-2428. Convert com.sun.jersey.api.ParamException$QueryParamException
    to IllegalArgumentException and response it as http BAD_REQUEST in WebHDFS.
    (szetszwo)

    HDFS-2424. Added a root element "HdfsFileStatuses" for the response
    of WebHDFS listStatus.  (szetszwo)

    MAPREDUCE-2764. Fix renewal of dfs delegation tokens. (Owen via jitendra)

    HDFS-2439. Fix NullPointerException in WebHDFS when opening a non-existing
    file or creating a file without specifying the replication parameter.
    (szetszwo)

    HDFS-2453. Fix http response code for partial content in WebHDFS, added
    getDefaultBlockSize() and getDefaultReplication() in WebHdfsFileSystem
    and cleared content type in ExceptionHandler.  (szetszwo)

    HDFS-2411. The the auth to local mappings are not being respected, with 
    WebHDFS enabled. (jitendra)

    HDFS-2494. Close the streams and DFSClient in DatanodeWebHdfsMethods.
    (Uma Maheswara Rao G via szetszwo)

    HDFS-2298. Fix TestDfsOverAvroRpc by changing ClientProtocol to
    not include multiple methods of the same name. (cutting)

    HDFS-2432. WebHDFS: response FORBIDDEN when setReplication on non-files;
    clear umask before creating a flie; throw IllegalArgumentException if
    setOwner with both owner and group empty; throw FileNotFoundException if
    getFileStatus on non-existing files; fix bugs in getBlockLocations; and
    changed getFileChecksum json response root to "FileChecksum".  (szetszwo)

    HDFS-2065. Add null checks in DFSClient.getFileChecksum(..).  (Uma
    Maheswara Rao G via szetszwo)

    HDFS-2522. Disable TestDfsOverAvroRpc test. (suresh)

    HDFS-2416. distcp with a WebHDFS uri on a secure cluster fails. (jitendra)

    HDFS-2527. WebHDFS: remove the use of "Range" header in Open; use ugi
    username if renewer parameter is null in GetDelegationToken; response OK
    when setting replication for non-files; rename GETFILEBLOCKLOCATIONS to
    GET_BLOCK_LOCATIONS and state that it is a private unstable API; replace
    isDirectory and isSymlink with enum {FILE, DIRECTORY, SYMLINK} in
    HdfsFileStatus JSON object.  (szetszwo)

    HDFS-2528. WebHDFS: set delegation kind to WEBHDFS and add a HDFS token
    when http requests are redirected to datanode.  (szetszwo)

    HDFS-2540. WebHDFS: change "Expect: 100-continue" to two-step write; change 
    "HdfsFileStatus" and "localName" respectively to "FileStatus" and
    "pathSuffix" in JSON response.  (szetszwo)

  BREAKDOWN OF HDFS-1073 SUBTASKS

    HDFS-1521. Persist transaction ID on disk between NN restarts.
               (Ivan Kelly and Todd Lipcon via todd)

    HDFS-1538. Refactor more startup and image loading code out of FSImage.
               (todd)

    HDFS-1729. Add code to detect valid length of an edits file. (todd)

    HDFS-1793. Add code to inspect a storage directory with txid-based
               filenames (todd)

    HDFS-1794. Add code to list which edit logs are available on a remote NN
               (todd)

    HDFS-1858. Add state management variables to FSEditLog (Ivan Kelly and Todd
               Lipcon via todd)

    HDFS-1859. Add some convenience functions to iterate over edit log streams
               (Ivan Kelly and Todd Lipcon via todd)

    HDFS-1894. Add constants for LAYOUT_VERSIONs in edits log branch (todd)

    HDFS-1892. Fix EditLogFileInputStream.getValidLength to be aware of
               OP_INVALID filler (todd)

    HDFS-1799. Refactor log rolling and filename management out of FSEditLog
               (Ivan Kelly and Todd Lipcon via todd)

    HDFS-1801. Remove use of timestamps to identify checkpoints and logs (todd)

    HDFS-1930. TestDFSUpgrade failing in HDFS-1073 branch (todd)

    HDFS-1800. Extend image checksumming to function with multiple fsimage
               files per directory. (todd)

    HDFS-1725. Set storage directories only at FSImage construction (Ivan Kelly
               via todd)

    HDFS-1926. Remove references to StorageDirectory from JournalManager
               interface (Ivan Kelly via todd)

    HDFS-1893. Change edit logs and images to be named based on txid (todd)

    HDFS-1985. Clean up image transfer servlet (todd)

    HDFS-1984. Enable multiple secondary namenodes to run simultaneously (todd)

    HDFS-1987. Re-enable TestCheckpoint.testSecondaryImageDownload which was
               not running previously. (todd)

    HDFS-1993. TestCheckpoint needs to clean up between cases (todd)

    HDFS-1992. Remove vestiges of NNStorageListener. (todd)

    HDFS-1991. Some refactoring of Secondary NameNode to be able to share more
               code with the BackupNode or CheckpointNode. (todd)

    HDFS-1994. Fix race conditions when running two rapidly checkpointing
               Secondary NameNodes. (todd)

    HDFS-2001. Remove use of previous.checkpoint and lastcheckpoint.tmp
               directories (todd)

    HDFS-2015. Remove checkpointTxId from VERSION file. (todd)

    HDFS-2016. Add infrastructure to remove or archive old and unneeded storage
               files within the name directories. (todd)

    HDFS-2047. Improve TestNamespace and TestEditLog in HDFS-1073 branch.
               (todd)

    HDFS-2048. Add upgrade tests and fix upgrade from 0.22 with corrupt image.
               (todd)

    HDFS-2027. Image inspector should return finalized logs before unfinalized
               logs. (todd)

    HDFS-2074. Determine edit log validity by truly reading and validating
               transactions. (todd)

    HDFS-2085. Finalize in-progress edit logs at startup. (todd)

    HDFS-2026. SecondaryNameNode should properly handle the case where the
               NameNode is reformatted. (todd)

    HDFS-2077. Address checkpoint upload when one of the storage dirs is failed
               (todd)

    HDFS-2078. NameNode should not clear directory when restoring removed
               storage. (todd)

    HDFS-2088. Move edits log archiving logic into FSEditLog/JournalManager
               (todd)

    HDFS-2093. Handle case where an entirely empty log is left during NN crash
               (todd)

    HDFS-2102. Zero-pad edits filename to make them lexically sortable. (Ivan
               Kelly via todd)

    HDFS-2010. Fix NameNode to exit if all edit streams become inaccessible.
               (atm via todd)

    HDFS-2123. Checkpoint interval should be based on txn count, not size.
               (todd)

    HDFS-1979. Fix backupnode for new edits/image layout. (todd)

    HDFS-2101. Fix remaining unit tests for new storage filenames. (todd)

    HDFS-2133. Address remaining TODOs and pre-merge cleanup on HDFS-1073
               branch.  (todd)

    HDFS-1780. Reduce need to rewrite FSImage on startup. (todd)

    HDFS-2104. Add a flag to the 2NN to format its checkpoint dirs on startup.
               (todd)

    HDFS-2135. Fix regression of HDFS-1955 in HDFS-1073 branch. (todd)

    HDFS-2160. Fix CreateEditsLog test tool in HDFS-1073 branch. (todd)

    HDFS-2168. Reenable TestEditLog.testFailedOpen and fix exposed bug. (todd)

    HDFS-2169. Clean up TestCheckpoint and remove TODOs (todd)

    HDFS-2170. Address remaining TODOs in HDFS-1073 branch. (todd)

    HDFS-2172. Address findbugs and javadoc warnings in HDFS-1073 branch. 
               (todd)

    HDFS-2445. Ensure failed tests exit with proper error code. (Jonathan 
    Eagles via acmurthy)

Release 0.22.1 - Unreleased

  INCOMPATIBLE CHANGES

  NEW FEATURES

  IMPROVEMENTS

  OPTIMIZATIONS

    HDFS-2718. Optimize OP_ADD in edits loading. (shv)

    HDFS-2886. CreateEditLogs should generate a realistic edit log. (shv)

  BUG FIXES

   HDFS-2877. If locking of a storage dir fails, it will remove the other
   NN's lock file on exit. (todd)

Release 0.22.0 - 2011-11-29

  INCOMPATIBLE CHANGES

    HDFS-1825. Remove thriftfs contrib. (nigel via eli)

  NEW FEATURES

    HDFS-992. Re-factor block access token implementation to conform to the 
    generic Token interface in Common (Kan Zhang and Jitendra Pandey via jghoman)

    HDFS-599. Allow NameNode to have a seprate port for service requests from
    client requests. (Dmytro Molkov via hairong)

    HDFS-1004. Update NN to support Kerberized SSL from HADOOP-6584. 
    (jghoman and Kan Zhang via jghoman)

    HDFS-1005. Fsck security. (borya and Kan Zhang via jghoman)

    HDFS-1006. getImage/putImage http requests should be https for the case 
    of security enabled. (borya and jghoman via jghoman)

    HDFS-1033. In secure clusters, NN and SNN should verify that the remote 
    principal during image and edits transfer. (jghoman)

    HDFS-1023. Allow http server to start as regular principal if https 
    principal not defined. (jghoman)

    HDFS-1150. Verify datanodes' identities to clients in secure clusters.
    (jghoman)

    HDFS-1330. Make RPCs to DataNodes timeout. (hairong)
    Added additional unit tests per HADOOP-6889. (John George via mattf)

    HDFS-202.  HDFS support of listLocatedStatus introduced in HADOOP-6870.
    HDFS piggyback block locations to each file status when listing a
    directory.  (hairong)

    HDFS-1361. Add -fileStatus operation to NNThroughputBenchmark. (shv)

    HDFS-1435. Provide an option to store fsimage compressed. (hairong)

    HDFS-903.  Support fsimage validation through MD5 checksum. (hairong)

    HDFS-1457. Provide an option to throttle image transmission between
    pimary and secondary NameNodes. (Yifei Lu and hairong via hairong)

    HDFS-1164. TestHdfsProxy is failing. (Todd Lipcon via cos)

    HDFS-811. Add metrics, failure reporting and additional tests for HDFS-457.
    (eli)

    HDFS-895. Allow hflush/sync to occur in parallel with new writes
    to the file. (Todd Lipcon via hairong)

    HDFS-528. Add ability for safemode to wait for a minimum number of 
    live datanodes (Todd Lipcon via eli)

    HDFS-1753. Resource Leak in StreamFile. (Uma Maheswara Rao G via eli)

  IMPROVEMENTS

    HDFS-1304. Add a new unit test for HftpFileSystem.open(..).  (szetszwo)

    HDFS-1096. fix for prev. commit. (boryas)

    HDFS-1096. allow dfsadmin/mradmin refresh of superuser proxy group
     mappings (boryas)

    HDFS-1146. Javadoc for getDelegationTokenSecretManager in FSNamesystem (jnp via boryas)

    HDFS-1132. Refactor TestFileStatus (Eli Collins via cos)

    HDFS-1163. normalize property names for JT/NN kerberos principal 
    names in configuration (from HADOOP 6633) (boryas)

    HDFS-1003. authorization checks for inter-server protocol 
    (based on HADOOP-6600) (boryas)

    HDFS-1061. Memory footprint optimization for INodeFile object. 
    (Bharath Mundlapudi via jghoman)

    HDFS-1079. Throw exceptions as specified by the AbstractFileSystem
    in HDFS implemenation and protocols. (suresh)

    HDFS-1112. Edit log buffer should not grow unfoundedly. (hairong)

    HDFS-1119. Introduce a GSet interface to BlocksMap.  (szetszwo)

    HDFS-1184. Replace tabs in code with spaces. (Jeff Ames via jghoman)

    HDFS-1185. Remove duplicate now() functions in DataNode, FSNamesysetm.
    (Jeff Ames via jghoman)

    HDFS-1183. Remove some duplicate code in NamenodeJspHelper.java.
    (Jeff Ames via jghoman)
    
    HDFS-1190.  Remove unused getNamenode() method from DataNode.
    (Jeff Ames via jghoman)

    HDFS-1110. Reuses objects for commonly used file names in namenode to
    reduce the heap usage. (suresh)

    HDFS-752. Add interfaces classification to to HDFS source code. (suresh)

    HDFS-947. An Hftp read request is redirected to a datanode that has 
    the most replicas of the blocks in the file. (Dmytro Molkov via dhruba)

    HDFS-1272. Fixes to take care of the changes in HADOOP-6845.
    (Jitendra Pandey via ddas)

    HDFS-1298 - Add support in HDFS for new statistics added in FileSystem
    to track the file system operations. (suresh)

    HDFS-1201. The HDFS component for HADOOP-6632. 
    (Kan Zhang & Jitendra Pandey via ddas)
    
    HDFS-1307 Add start time, end time and total time taken for FSCK to 
    FSCK report (suresh)

    HDFS-1302. The HDFS side of the changes corresponding to HADOOP-6861.
    (Jitendra Pandey & Owen O'Malley via ddas)
    
    HDFS-1315. Add fsck event to audit log and remove other audit log events 
    corresponding to FSCK listStatus and open calls. (suresh)

    HDFS-1178. The NameNode servlets should not use RPC to connect to the 
    NameNode. (Kan Zhang via jghoman)

    HDFS-1130. Adds dfs.cluster.administrator ACL configuration that can
    be used to control who can view the default hdfs servlets. (ddas)

    HDFS-1297. Fix some comments. (Jeff Ames via jghoman)

    HDFS-330.  Datanode Web UIs should provide robots.txt.
    (Allen Wittenauer via jghoman)

    HDFS-881.  Refactor DataNode Packet header into DataTransferProtocol.
    (Todd Lipcon via jghoman)

    HDFS-1036. docs for fetchdt

    HDFS-1318. Add JMX interface for read access to namenode and datanode
    web UI information. (Tanping Wang via suresh).

    HDFS-1356.  Provide information as to whether or not security is 
    enabled on web interface for NameNode (boryas)

    HDFS-1205. FSDatasetAsyncDiskService should name its threads.
    (Todd Lipcon via eli)

    HDFS-1111. Introduce getCorruptFileBlocks() for fsck. (Sriram Rao via shv)

    HDFS-1395. Add @Override to FSDataset methods that implement
    FSDatasetInterface methods. (suresh)

    HDFS-1383. Improve the error messages when using hftp://.  (szetszwo)

    HDFS-1093. Change the FSNamesystem lock to a read/write lock. (dhruba)

    HDFS-1407. Change DataTransferProtocol methods to use Block instead 
    of individual elements of Block. (suresh)

    HDFS-1417. Add @Override to SimulatedFSDataset methods that implement
    FSDatasetInterface methods. (suresh)

    HDFS-1426. Remove unused method BlockInfo#listCount. (hairong)

    HDFS-1472. Allow programmatic access to fsck output.
    (Ramkumar Vadali via dhruba)

    HADOOP-7007. Update the hudson-test-patch ant target to work with the
    latest test-patch.sh script (gkesavan)

    HDFS-1462. Refactor edit log loading to a separate class from edit log writing.
    (Todd Lipcon via eli)

    HDFS-1485. Fix typo in BlockPlacementPolicy. (Jingguo Yao via shv)

    HDFS-1035. Generate Eclipse's .classpath file from Ivy config. (nigel)

    HDFS-1408. Herriot NN and DN clients should vend statistics. (cos)

    HDFS-1491  Update Hdfs to match the change of methods from protected to public
    in AbstractFileSystem (Hadoop-6903) (sanjay)

    HDFS-1160. Improve some FSDataset warnings and comments. (eli)

    HDFS-556. Provide info on failed volumes in the web ui. (eli)

    HDFS-697. Enable asserts for tests by default. (eli)

    HDFS-1187. Modify fetchdt to allow renewing and canceling token.
    (Owen O'Malley and Kan Zhang via jghoman)

    HDFS-1387. Update HDFS permissions guide for security. (Todd Lipcon via eli)

    HDFS-455. Make NN and DN handle in a intuitive way comma-separated 
    configuration strings. (Michele Catasta via eli)

    HDFS-1071. savenamespace should write the fsimage to all configured 
    fs.name.dir in parallel (Dmytro Molkov via jghoman)
 
    HDFS-1055. Improve thread naming for DataXceivers. 
    (Todd Lipcon and Ramkumar Vadali via eli).

    HDFS-718. Configuration parameter to prevent accidental formatting of 
    HDFS filesystem. (Andrew Ryan via jghoman)

    HDFS-1500. TestOfflineImageViewer failing on trunk. (Todd Lipcon
    via hairong)

    HDFS-1483. DFSClient.getBlockLocations should indicate if corresponding
    blocks are corrupt. (Patrick Kling via hairong)

    HDFS-259. Remove intentionally corrupt 0.13 directory layout creation.
    (Todd Lipcon via eli)

    HDFS-1513. Fix a number of warnings. (eli)

    HDFS-1473. Refactor storage management into separate classes than fsimage
    file reading/writing. (Todd Lipcon via eli)

    HDFS-1582. Remove auto-generated native build files. (rvs via eli)

    HDFS-1456. Provide builder for constructing instances of MiniDFSCluster.
    (jghoman)

    HDFS-1861. Rename dfs.datanode.max.xcievers and bump its default value.
    (eli)

    HDFS-1052. HDFS Federation - Merge of umbrella jira changes from
    HDFS-1052 branch into trunk.

    HDFS-1835. DataNode should not depend on SHA1PRNG secure random generator
    to generate a storage ID. (John Carrino via todd)

    HDFS-1947. DFSClient should use mapreduce.task.attempt.id. (eli)

    HDFS-1957. Add documentation for HFTP. (Ari Rabkin via todd)

    HDFS-1454. Update the documentation to reflect that clients don't write
    blocks to local disk before copying to HDFS. (Harsh J Chouraria via todd)

    HDFS-1980. Move build/webapps deeper in the build directory heirarchy
    to aid eclipse users. (todd)

    HDFS-1619. Remove AC_TYPE* from the libhdfs. (Roman Shaposhnik via eli)

    HDFS-1948  Forward port 'hdfs-1520 lightweight namenode operation to
    trigger lease recovery' (stack)

    HDFS-1954. Improved corrupt files warning on NameNode web UI.
    (Patrick Hunt via shv)

    HDFS-1409. BackupNode registration throwing  
    UnsupportedActionException("register") instead of "journal".
    (Ching-Shen Chen via shv)

    HDFS-2054  BlockSender.sendChunk() prints ERROR for connection closures
    encountered during transferToFully() (Kihwal Lee via stack)

  OPTIMIZATIONS

    HDFS-1140. Speedup INode.getPathComponents. (Dmytro Molkov via shv)

    HDFS-1081. Performance regression in 
    DistributedFileSystem::getFileBlockLocations in secure systems (jghoman)

    HDFS-1114. Implement LightWeightGSet for BlocksMap in order to reduce
    NameNode memory footprint.  (szetszwo)

    HDFS-1320. Add LOG.isDebugEnabled() guard for each LOG.debug(..).
    (Erik Steffl via szetszwo)

    HDFS-1368. Add a block counter to DatanodeDescriptor. (hairong)

    HDFS-1434. Refactor Datanode#startDataNode method into smaller methods.
    (suresh)

    HDFS-941. The DFS client should cache and reuse open sockets to datanodes
    while performing reads. (bc Wong and Todd Lipcon via todd)

  BUG FIXES

    HDFS-1039. Adding test for  JspHelper.getUGI(jnp via boryas)

    HDFS-1019. Incorrect default values for delegation tokens in 
    hdfs-default.xml (jnp via boryas)

    HDFS-1039.  Service should be set in the token in JspHelper.getUGI(jnp via boryas)

    HDFS-1038. FIX. A test missed in a previous commit for this JIRA. (boryas)

    HDFS-1038. In nn_browsedfscontent.jsp fetch delegation token only 
    if security is enabled. (jnp via boryas)

    HDFS-1044. Cannot submit mapreduce job from secure client to 
    unsecure sever (boryas)

    HDFS-1021. specify correct server principal for RefreshAuthorizationPolicyProtocol 
    and RefreshUserToGroupMappingsProtocol protocols in DFSAdmin (for HADOOP-6612) (boryas)

    HDFS-970. fsync fsimage to disk before closing fsimage file.
    (Todd Lipcon via dhruba)

    HDFS-1027. Update copyright year to 2010. (Ravi Phulari via jghoman)

    HDFS-1080. SecondaryNameNode image transfer should use the defined http 
    address rather than local ip address. (jghoman)

    HDFS-1198. Resolving cross-realm principals. (Jitendra Pandey via jghoman)

    HDFS-1118. Fix socketleak on DFSClient. (Zheng Shao via dhruba)

    HDFS-1192. refreshSuperUserGroupsConfiguration should use server side 
    configuration for the refresh (for HADOOP-6815) (boryas)

    HDFS-1036. in DelegationTokenFetch dfs.getURI returns no port (boryas)

    HDFS-1017. browsedfs jsp should call JspHelper.getUGI rather 
    than using createRemoteUser() (jnp via boryas)

    HDFS-1250. Namenode should reject block reports and block received
    requests from dead datanodes (suresh)

    HDFS-1145. When NameNode is shutdown it does not try to exit
    safemode anymore. (dhruba)

    HDFS-1202. DataBlockScanner throws NPE when updated before 
    initialized. (Todd Lipcon via dhruba)

    HDFS-882. Datanode logs the hostname and port its listening on.
    (Steve Loughran via dhruba)

    HDFS-1238. ant eclipse-files has drifted again, (jghoman)

    HDFS-1045. In secure clusters, re-login is necessary for https 
    clients before opening connections. (jghoman)

    HDFS-1289. Datanode secure mode is broken. (Kan Zhang via jghoman)

    HDFS-1007. HFTP needs to be updated to use delegation tokens (boryas)

    HDFS-1085. HFTP read may fail silently on the client side if there is an
    exception on the server side.  (szetszwo)

    HDFS-1308. job conf key for the services name of DelegationToken for HFTP
    url is constructed incorrectly in HFTPFileSystem (boryas)

    HDFS-1319. Fix location of re-login for secondary namenode from HDFS-999. 
    (jghoman)

    HDFS-1317. Remove the FILEPATH_PATTERN from hdfsproxy.AuthorizationFilter.
    (Rohini Palaniswamy via szetszwo)

    HDFS-912. sed in build.xml on Solaris fails. (Allen Wittenauer via jghoman)

    HDFS-1296. using delegation token over hftp for long running 
    clients (boryas)

    HDFS-1334. open in HftpFileSystem does not add delegation tokens to the url.
    (Jitendra Pandey via jghoman)

    HDFS-1301.  TestHDFSProxy need to use server side conf for ProxyUser 
    stuff. (boryas)

    HDFS-1340. When security is turned off, there is a potential XSS attack. 
    This patch fixes it by removing delegationtoken string from the URL, 
    before returning a response to the client. (Jitendra Pandey via ddas)

    HDFS-1347.  TestDelegationToken uses mortbay.log for logging (boryas)

    HDFS-1157. Modifications introduced by HDFS-1150 are breaking aspect's
    bindings (cos)

    HDFS-1349. Remove empty java files. (Eli Collins)

    HDFS-1340. A null delegation token is appended to the url if security
    is disabled when browsing filesystem. (boryas)
    
    HDFS-1352. Fix jsvc.location. (Eli Collins via jghoman)

    HDFS-1284. TestBlockToken fails.  (Kan Zhang via jghoman)

    HDFS-1355. ant veryclean (clean-cache) doesn't clean enough. 
    (Luke Lu via jghoman)

    HDFS-1353. Remove most of getBlockLocation optimization. (jghoman)

    HDFS-1369. Invalid javadoc reference in FSDatasetMBean.java (Eli Collins)

    HDFS-829. hdfsJniHelper.c: #include <error.h> is not portable. 
    (Allen Wittenauer via jghoman)

    HDFS-1310. The ClientDatanodeProtocol proxy should be stopped in
    DFSInputStream.readBlockLength(..).  (sam rash via szetszwo)

    HDFS-1357. HFTP traffic served by DataNode shouldn't use service port 
    on NameNode. (Kan Zhang via jghoman)

    HDFS-1419. HDFS Federation: Three test cases need minor modification after 
    the new block id change (Tanping Wang via suresh)

    HDFS-96. HDFS supports blocks larger than 2 GB.
    (Patrick Kling via dhruba)

    HDFS-1433. Fix test failures - TestPread and TestFileLimit. (suresh)

    HDFS-1364. Makes long running HFTP-based applications do relogins
    if necessary. (Jitendra Pandey via ddas)

    HDFS-1399. Distinct minicluster services (e.g. NN and JT) overwrite each
    other's service policies.  (Aaron T. Myers via tomwhite)

    HDFS-1440. Fix TestComputeInvalidateWork failure. (suresh)
 
    HDFS-1498. FSDirectory#unprotectedConcat calls setModificationTime 
    on a file. (eli)

    HDFS-1625. Ignore disk space values in TestDataNodeMXBean.  (szetszwo)

    HDFS-1850. DN should transmit absolute failed volume count rather than 
    increments to the NN. (eli)

    HDFS-671. Documentation change for updated configuration keys. 
    (tomwhite via eli)

    HDFS-1544. Ivy resolve force mode should be turned off by default.
    (Luke Lu via tomwhite)

    HDFS-1615. seek() on closed DFS input stream throws NullPointerException
    (Scott Carey via todd)

    HDFS-1897. Documentation refers to removed option dfs.network.script
    (Andrew Whang via todd)

    HDFS-1621. Fix references to hadoop-common-${version} in build.xml
    (Jolly Chen via todd)

    HDFS-1505. saveNamespace appears to succeed even if all directories fail
    to save. (Aaron T. Myers via todd)

    HDFS-1921. saveNamespace can cause NN to be unable to come up on restart
    (Matt Foley via todd)

    HDFS-1925. SafeModeInfo should use the correct constant instead of a
    hard-coded value for its default. (Joey Echeverria via todd)

    HDFS-1575. Viewing block from web UI is broken. (Aaron T. Myers via todd)
    
    HDFS-1932. Ensure that HDFS configuration deprecations are set up in every
    spot that HDFS configurations are loaded. (Jolly Chen via todd)

    HDFS-1952. FSEditLog.open() appears to succeed even if all EDITS
    directories fail. (Andrew Wang via todd)

    HDFS-1965. IPCs done using block token-based tickets can't reuse
    connections (todd)

    HDFS-1978. All but first option in LIBHDFS_OPTS is ignored. (eli)

    HDFS-1964. Fix incorrect HTML unescaping in DatanodeJspHelper
    (Aaron T. Myers via todd)

    HDFS-1997. Image transfer process misreports client side exceptions.
    (todd via eli)

    HDFS-2000. Missing deprecation for io.bytes.per.checksum.
    (Aaron T. Myers vie eli)

    HDFS-977. DataNode.createInterDataNodeProtocolProxy() guards a log
    at the wrong level. (Harsh J Chouraria via todd)

    HDFS-1969. Running rollback on new-version namenode destroys the
    namespace. (todd)

    HDFS-2039. TestNameNodeMetrics uses a bad test root path, preventing it
    from running inside Eclipse. (todd)

    HDFS-988. saveNamespace race can corrupt the edits log. (eli)

    HDFS-2071. Use of isConnected() in DataXceiver is invalid. (Kihwal Lee
    via todd)

    HDFS-1981. NameNode does not saveNamespace() when editsNew is empty.
    (Uma Maheswara Rao G via shv)

    HDFS-2232. Generalize regular expressions in TestHDFSCLI.
    (Plamen Jeliazkov via shv)

    HDFS-2290. Block with corrupt replica is not getting replicated.
    (Benoy Antony via shv)

    HDFS-2452. OutOfMemoryError in DataXceiverServer takes down the DataNode
    (Uma Maheswara Rao via cos)

    HDFS-2002. Incorrect computation of needed blocks in getTurnOffTip().
    (Plamen Jeliazkov via shv)

    HDFS-2514. Link resolution bug for intermediate symlinks with
    relative targets. (eli)

Release 0.21.1 - Unreleased

    HDFS-1466. TestFcHdfsSymlink relies on /tmp/test not existing. (eli)

    HDFS-874. TestHDFSFileContextMainOperations fails on weirdly 
    configured DNS hosts. (Todd Lipcon via eli)

    HDFS-1507. TestAbandonBlock should abandon a block. (eli)

    HDFS-1487. FSDirectory.removeBlock() should update diskspace count 
    of the block owner node (Zhong Wang via eli).

    HDFS-1467. Append pipeline never succeeds with more than one replica.
    (Todd Lipcon via eli)

    HDFS-1167. New property for local conf directory in system-test-hdfs.xml
    file. (Vinay Thota via cos)

    HDFS-1503. TestSaveNamespace fails. (Todd Lipcon via cos)

    HDFS-1524. Image loader should make sure to read every byte in image file.
    (hairong)

    HDFS-1523. TestLargeBlock is failing on trunk. (cos)

    HDFS-1502. TestBlockRecovery triggers NPE in assert. (hairong via cos)

    HDFS-1532. Exclude Findbugs warning in FSImageFormat$Saver. (Todd Lipcon
    via cos)

    HDFS-1527. SocketOutputStream.transferToFully fails for blocks >= 2GB on
    32 bit JVM. (Patrick Kling via cos)

    HDFS-1531. Clean up stack traces due to duplicate MXBean registration.
    (Todd Lipcon via cos)

    HDFS-613. TestBalancer and TestBlockTokenWithDFS fail Balancer assert.
    (Todd Lipcon via cos)

    HDFS-1511. 98 Release Audit warnings on trunk and branch-0.22.
    (jghoman)

    HDFS-1560. dfs.data.dir permissions should default to 700. 
    (Todd Lipcon via eli)

    HDFS-1550. NPE when listing a file with no location. (hairong)

    HDFS-1542. Add test for HADOOP-7082, a deadlock writing Configuration to
    HDFS. (todd)

    HDFS-1504. FSImageSaver should catch all exceptions, not just IOE. (todd)

    HDFS-884. DataNode throws IOException if all data directories are 
    unavailable. (Steve Loughran and shv)

    HDFS-1591. HDFS part of HADOOP-6642. (Chris Douglas, Po Cheung via shv)

    HDFS-900. Corrupt replicas are not processed correctly in block report (shv)

    HDFS-1529. Incorrect handling of interrupts in waitForAckedSeqno can cause
    deadlock (todd)

    HDFS-1597. Batched edit log syncs can reset synctxid and throw assertions
    (todd)

    HDFS-1602. Fix HADOOP-4885 for it is doesn't work as expected. (boryas)

    HDFS-1618. configure files that are generated as part of the released
    tarball need to have executable bit set (Roman Shaposhnik via cos)

    HDFS-981. test-contrib fails due to test-cactus failure (cos)

    HDFS-1001. DataXceiver and BlockReader disagree on when to send/recv
    CHECKSUM_OK. (bc Wong via eli)

    HDFS-1781. Fix the path for jsvc in bin/hdfs.  (John George via szetszwo)

    HDFS-1782. Fix an NPE in FSNamesystem.startFileInternal(..).
    (John George via szetszwo)

    HDFS-1821. Fix username resolution in NameNode.createSymlink(..) and
    FSDirectory.addSymlink(..).  (John George via szetszwo)

    HDFS-1806. TestBlockReport.blockReport_08() and _09() are timing-dependent
    and likely to fail on fast servers. (Matt Foley via eli)

    HDFS-1845. Symlink comes up as directory after namenode restart.
    (John George via eli)

    HDFS-1666. Disable failing hdfsproxy test TestAuthorizationFilter (todd)

    HDFS-1823. start-dfs.sh script fails if HADOOP_HOME is not set.
    (tomwhite via eli)

Release 0.21.1 - Unreleased

    HDFS-1411. Correct backup node startup command in hdfs user guide.
    (Ching-Shen Chen via shv)

  BUG FIXES

    HDFS-1363. Eliminate second synchronized sections in appendFile(). (shv)

    HDFS-1413. Fix broken links to HDFS Wiki. (shv)

    HDFS-1420. Clover build doesn't generate per-test coverage (cos)

    HDFS-1444. Test related code of build.xml is error-prone and needs to be
    re-aligned. (cos)

    HDFS-1343. Instrumented build should be concentrated in one build area (cos)

    HDFS-1452. ant compile-contrib is broken (cos)

    HDFS-1474. ant binary-system is broken (cos)

    HDFS-1292. Allow artifacts to be published to the staging Apache Nexus
    Maven Repository.  (Giridharan Kesavan via tomwhite)

    HDFS-1552. Remove java5 dependencies from build. (cos) 

    HDFS-1189. Quota counts missed between clear quota and set quota.
    (John George via szetszwo)

    HDFS-1665. Balancer misuses dfs.heartbeat.interval as milliseconds.
    (szetszwo)

    HDFS-1728. SecondaryNameNode.checkpointSize is in bytes but not in MB.
    (szetszwo)

    HDFS-1206. TestFiHFlush fails intermittently. (cos)

    HDFS-1548. Fault-injection tests are executed multiple times if invoked
    with run-test-hdfs-fault-inject target (cos)

    HDFS-1552. Remove java5 dependencies from build. (cos) 

    HDFS-996. JUnit tests should never depend on anything in conf (cos)

    HDFS-1612. Update HDFS design documentation for append, quota, symlink,
    block placement and checkpoint/backup node features.  (Joe Crobak
    via szetszwo)


    HDFS-1596. Replace fs.checkpoint.* with dfs.namenode.checkpoint.*
    in documentations.  (Harsh J Chouraria via szetszwo)

    HDFS-1786. Some cli test cases expect a "null" message
    (Uma Maheswara Rao G via todd)

    HDFS-1855. TestDatanodeBlockScanner.testBlockCorruptionRecoveryPolicy()
    part 2 fails in two different ways. (Matt Foley via eli)

Release 0.21.0 - 2010-08-13

  INCOMPATIBLE CHANGES

    HDFS-538. Per the contract elucidated in HADOOP-6201, throw
    FileNotFoundException from FileSystem::listStatus rather than returning
    null. (Jakob Homan via cdouglas)

    HDFS-602. DistributedFileSystem mkdirs throws FileAlreadyExistsException
    instead of FileNotFoundException. (Boris Shkolnik via suresh)

    HDFS-544. Add a "rbw" subdir to DataNode data directory. (hairong)

    HDFS-576. Block report includes under-construction replicas. (shv)

    HDFS-636. SafeMode counts complete blocks only. (shv)

    HDFS-644. Lease recovery, concurrency support. (shv)

    HDFS-570. Get last block length from a data-node when opening a file
    being written to. (Tsz Wo (Nicholas), SZE via shv)

    HDFS-657. Remove unused legacy data-node protocol methods. (shv)

    HDFS-658. Block recovery for primary data-node. (shv)

    HDFS-660. Remove deprecated methods from InterDatanodeProtocol. (shv)

    HDFS-512. Block.equals() and compareTo() compare blocks based
    only on block Ids, ignoring generation stamps. (shv)

    HDFS-873. Configuration specifies data-node storage directories as URIs.
    (shv)

    HDFS-905. Use the new UserGroupInformation from HDFS-6299. 
    (jghoman via omalley)

    HDFS-984. Persistent delegation tokens. (Jitendra Pandey via shv)

    HDFS-1016. HDFS side change for HADOOP-6569. This jira changes the
    error message on the screen when cat a directory or a 
    non-existent file. (hairong)

  NEW FEATURES

    HDFS-1134. Large-scale Automated Framework. (cos)

    HDFS-436. Introduce AspectJ framework for HDFS code and tests.
    (Konstantin Boudnik via szetszwo)

    HDFS-447. Add LDAP lookup to hdfsproxy. (Zhiyong Zhang via cdouglas)

    HDFS-459. Introduce Job History Log Analyzer. (shv)

    HDFS-461. Tool to analyze file size distribution in HDFS. (shv)

    HDFS-492. Add two JSON JSP pages to the Namenode for providing corrupt
    blocks/replicas information.  (Bill Zeller via szetszwo)

    HDFS-578. Add support for new FileSystem method for clients to get server
    defaults. (Kan Zhang via suresh)

    HDFS-595. umask settings in configuration may now use octal or symbolic 
    instead of decimal. (Jakob Homan via suresh)

    HADOOP-6234. Updated hadoop-core and test jars to propagate new option 
    dfs.umaskmode in configuration. (Jakob Homan via suresh)

    HDFS-235. Add support for byte ranges in HftpFileSystem to serve
    range of bytes from a file. (Bill Zeller via suresh)

    HDFS-385. Add support for an experimental API that allows a module external
    to HDFS to specify how HDFS blocks should be placed. (dhruba)

    HADOOP-4952. Update hadoop-core and test jars to propagate new FileContext
    file system application interface. (Sanjay Radia via suresh).

    HDFS-567. Add block forensics contrib tool to print history of corrupt and
    missing blocks from the HDFS logs.
    (Bill Zeller, Jitendra Nath Pandey via suresh).

    HDFS-610. Support o.a.h.fs.FileContext.  (Sanjay Radia via szetszwo)

    HDFS-536. Support hflush at DFSClient. (hairong)

    HDFS-517. Introduce BlockInfoUnderConstruction to reflect block replica
    states while writing. (shv)

    HDFS-565. Introduce block committing logic during new block allocation
    and file close. (shv)

    HDFS-537. DataNode exposes a replica's meta info to BlockReceiver for the
    support of dfs writes/hflush. It also updates a replica's bytes received,
    bytes on disk, and bytes acked after receiving a packet. (hairong)

    HDFS-585. Datanode should serve up to visible length of a replica for read
    requests.  (szetszwo)

    HDFS-604. Block report processing for append. (shv)

    HDFS-619. Support replica recovery initialization in datanode for the new
    append design.  (szetszwo)

    HDFS-592. Allow clients to fetch a new generation stamp from NameNode for
    pipeline recovery. (hairong)

    HDFS-624. Support a new algorithm for pipeline recovery and pipeline setup
    for append. (hairong)

    HDFS-627. Support replica update in data-node.
    (Tsz Wo (Nicholas), SZE and Hairong Kuang via shv)

    HDFS-642. Support pipeline close and close error recovery. (hairong)

    HDFS-631. Rename configuration keys towards API standardization and
    backward compatibility. (Jitendra Nath Pandey via suresh)

    HDFS-669. Add unit tests framework (Mockito) (cos, Eli Collins)

    HDFS-731. Support new Syncable interface in HDFS. (hairong)

    HDFS-702. Add HDFS implementation of AbstractFileSystem. 
    (Sanjay Radio via suresh)

    HDFS-758. Add decommissioning status page to Namenode Web UI.
    (Jitendra Nath Pandey via suresh)

    HDFS-814. Add an api to get the visible length of a DFSDataInputStream.
    (szetszwo)

    HDFS-654. Add support new atomic rename functionality in HDFS for 
    supporting rename in FileContext. (suresh)

    HDFS-222. Support for concatenating of files into a single file
    without copying. (Boris Shkolnik via hairong)

    HDFS-933. Adds Delegation token based authentication in the NameNode.
    (Kan Zhang via ddas)

    HDFS-935. Adds a real user component in Delegation token.
    (Jitendra Nath Pandey via ddas)

    HDFS-245. Adds a symlink implementation to HDFS. This complements the new 
    symlink feature added in HADOOP-6421 (Eli Collins via Sanjay Radia)

    HDFS-1009. Support Kerberos authorization in HDFSProxy.  (Srikanth
    Sundarrajan via szetszwo)

    HDFS-1091. Implement listStatus that returns an iterator of FileStatus.
    (hairong)

  IMPROVEMENTS

    HDFS-381. Remove blocks from DataNode maps when corresponding file
    is deleted. (Suresh Srinivas via rangadi)

    HDFS-377. Separate codes which implement DataTransferProtocol.
    (szetszwo)

    HDFS-396. NameNode image and edits directories are specified as URIs.
    (Luca Telloli via rangadi)

    HDFS-444. Allow to change probability levels dynamically in the fault
    injection framework.  (Konstantin Boudnik via szetszwo)

    HDFS-352. Documentation for saveNamespace command. (Ravi Phulari via shv)

    HADOOP-6106. Updated hadoop-core and test jars from hudson trunk 
    build #12. (Giridharan Kesavan)

    HDFS-204. Add a new metrics FilesInGetListingOps to the Namenode.
    (Jitendra Nath Pandey via szetszwo)

    HDFS-278. HDFS Outputstream close does not hang forever. (dhruba)

    HDFS-443. Add a new metrics numExpiredHeartbeats to the Namenode.
    (Jitendra Nath Pandey via szetszwo)

    HDFS-475. Add new ant targets for fault injection jars and tests.
    (Konstantin Boudnik via szetszwo)

    HDFS-458. Create a new ant target, run-commit-test.  (Jakob Homan
    via szetszwo)

    HDFS-493. Change build.xml so that the fault-injected tests are executed
    only by the run-test-*-fault-inject targets.  (Konstantin Boudnik via
    szetszwo)

    HDFS-446. Improvements to Offline Image Viewer. (Jakob Homan via shv)

    HADOOP-6160. Fix releaseaudit target to run on specific directories.
    (gkesavan)

    HDFS-501. Use enum to define the constants in DataTransferProtocol.
    (szetszwo)

    HDFS-508. Factor out BlockInfo from BlocksMap. (shv)

    HDFS-510. Rename DatanodeBlockInfo to be ReplicaInfo.
    (Jakob Homan & Hairong Kuang via shv)

    HDFS-500. Deprecate NameNode methods deprecated in NameNodeProtocol.
    (Jakob Homan via shv)

    HDFS-514. Change DFSClient.namenode from public to private.  (Bill Zeller
    via szetszwo)

    HDFS-496. Use PureJavaCrc32 in HDFS.  (Todd Lipcon via szetszwo)

    HDFS-511. Remove redundant block searches in BlockManager. (shv)

    HDFS-504. Update the modification time of a file when the file 
    is closed. (Chun Zhang via dhruba)

    HDFS-498. Add development guide and documentation for the fault injection
    framework.  (Konstantin Boudnik via szetszwo)

    HDFS-524. Further DataTransferProtocol code refactoring.  (szetszwo)

    HDFS-529. Use BlockInfo instead of Block to avoid redundant block searches
    in BlockManager. (shv)

    HDFS-530. Refactor TestFileAppend* to remove code duplication.
    (Konstantin Boudnik via szetszwo)

    HDFS-451. Add fault injection tests for DataTransferProtocol.  (szetszwo)

    HDFS-409. Add more access token tests.  (Kan Zhang via szetszwo)

    HDFS-546. DatanodeDescriptor iterates blocks as BlockInfo. (shv)

    HDFS-457. Do not shutdown datanode if some, but not all, volumes fail.
    (Boris Shkolnik via szetszwo)

    HDFS-548. TestFsck takes nearly 10 minutes to run. (hairong)

    HDFS-539. Refactor fault injeciton pipeline test util for future reuse.
    (Konstantin Boudnik via szetszwo)

    HDFS-552. Change TestFiDataTransferProtocol to junit 4 and add a few new
    tests.  (szetszwo)

    HDFS-563. Simplify the codes in FSNamesystem.getBlockLocations(..).
    (szetszwo)

    HDFS-581. Introduce an iterator over blocks in the block report array.(shv)

    HDFS-549. Add a new target, run-with-fault-inject-testcaseonly, which
    allows an execution of non-FI tests in FI-enable environment.  (Konstantin
    Boudnik via szetszwo)

    HDFS-173. Namenode will not block until a large directory deletion 
    completes. It allows other operations when the deletion is in progress. 
    (suresh)

    HDFS-551. Create new functional test for a block report. (Konstantin
    Boudnik via hairong)

    HDFS-288. Redundant computation in hashCode() implementation.
    (szetszwo via tomwhite)

    HDFS-412. Hadoop JMX usage makes Nagios monitoring impossible.
    (Brian Bockelman via tomwhite)

    HDFS-472. Update hdfsproxy documentation. Adds a setup guide and design
    document. (Zhiyong Zhang via cdouglas)

    HDFS-617. Support non-recursive create().  (Kan Zhang via szetszwo)

    HDFS-618. Support non-recursive mkdir().  (Kan Zhang via szetszwo)

    HDFS-574. Split the documentation between the subprojects.
    (Corinne Chandel via omalley)

    HDFS-598. Eclipse launch task for HDFS. (Eli Collins via tomwhite)

    HDFS-641. Move all of the components that depend on map/reduce to 
    map/reduce. (omalley)

    HDFS-509. Redesign DataNode volumeMap to include all types of Replicas.
    (hairong)

    HDFS-562. Add a test for NameNode.getBlockLocations(..) to check read from
    un-closed file.  (szetszwo)

    HDFS-543. Break FSDatasetInterface#writToBlock() into writeToRemporary,
    writeToRBW, ad append. (hairong)

    HDFS-603. Add a new interface, Replica, which is going to replace the use
    of Block in datanode.  (szetszwo)

    HDFS-589. Change block write protocol to support pipeline recovery.
    (hairong)

    HDFS-652. Replace BlockInfo.isUnderConstruction() with isComplete() (shv)

    HDFS-648. Change some methods in AppendTestUtil to public.  (Konstantin
    Boudnik via szetszwo)

    HDFS-662. Unnecessary info message from DFSClient. (hairong)

    HDFS-518. Create new tests for Append's hflush. (Konstantin Boudnik
    via szetszwo)

    HDFS-688. Add configuration resources to DFSAdmin. (shv)

    HDFS-29. Validate the consistency of the lengths of replica and its file 
    in replica recovery.  (szetszwo)

    HDFS-680. Add new access method to a copy of a block's replica. (shv)

    HDFS-704. Unify build property names to facilitate cross-projects
    modifications (cos)

    HDFS-705. Create an adapter to access some of package-private methods of
    DataNode from tests (cos)

    HDFS-710. Add actions with constraints to the pipeline fault injection
    tests and change SleepAction to support uniform random sleeping over an
    interval.  (szetszwo)

    HDFS-713. Need to properly check the type of the test class from an aspect
    (cos)

    HDFS-716. Define a pointcut for pipeline close and add a few fault
    injection tests to simulate out of memory problem.  (szetszwo)

    HDFS-719. Add 6 fault injection tests for pipeline close to simulate slow
    datanodes and disk errors.  (szetszwo)

    HDFS-616. Create functional tests for new design of the block report. (cos)
    
    HDFS-584. Fail the fault-inject build if any advices are mis-bound. (cos)

    HDFS-730. Add 4 fault injection tests to simulate non-responsive datanode
    and out-of-memory problem for pipeline close ack.  (szetszwo)

    HDFS-728. Create a comprehensive functional test for append. (hairong)

    HDFS-736. commitBlockSynchronization() updates block GS and length 
    in-place. (shv)

    HADOOP-5107. Use Maven ant tasks to publish the subproject jars.
    (Giridharan Kesavan via omalley)

    HDFS-521. Create new tests for pipeline (cos)

    HDFS-764. Places the Block Access token implementation in hdfs project.
    (Kan Zhang via ddas)

    HDFS-787. Upgrade some libraries to be consistent with common and 
    mapreduce. (omalley)

    HDFS-519. Create new tests for lease recovery (cos)

    HDFS-804. New unit tests for concurrent lease recovery (cos)

    HDFS-813. Enable the append test in TestReadWhileWriting.  (szetszwo)

    HDFS-145. Cleanup inconsistent block length handling code in
    FSNameSystem#addStoredBlock. (hairong)

    HDFS-127. Reset failure count in DFSClient for each block acquiring
    operation.  (Igor Bolotin via szetszwo)

    HDFS-520. Create new tests for block recovery. (hairong)

    HDFS-1067. Create block recovery tests that handle errors. (hairong)

    HDFS-1107. Turn on append by default. (shv)

    HDFS-968. Use StringBuilder instead of StringBuffer for better
    performance. (Kay Kay via suresh)
    
    HDFS-703. Replace current fault injection implementation with one
    from (cos)

    HDFS-754. Reduce ivy console output to observable level (cos)

    HDFS-832. HDFS side of HADOOP-6222. (cos)

    HDFS-840. Change tests to use FileContext test helper introduced in
    HADOOP-6394. (Jitendra Nath Pandey via suresh)

    HDFS-685. Use the user-to-groups mapping service in the NameNode. 
    (boryas, acmurthy)

    HDFS-755. Read multiple checksum chunks at once in DFSInputStream.
    (Todd Lipcon via tomwhite)

    HDFS-786. Implement getContentSummary in HftpFileSystem.
    (Tsz Wo (Nicholas), SZE via cdouglas)

    HDFS-587. Add support for specifying queue name in mapreduce tests.
    (Erik Steffl via suresh)

    HDFS-902 Move contrib/raid to MapReduce. (Eli Collins via omalley)

    HDFS-800. The last block of a file under construction may change to the
    COMPLETE state in response to getAdditionalBlock or completeFileInternal.
    (hairong)

    HDFS-899. Delegation Token Implementation
     and corresponding changes in Namenode and DFS Api to issue, 
    renew and cancel delegation tokens. (jnp via boryas)

    HDFS-844. Log the filename when file locking fails. (tomwhite)

    HDFS-914. Refactor DFSOutputStream and DFSInputStream out of DFSClient.
    (Todd Lipcon via tomwhite)

    HDFS-949. Move DelegationToken into Common so that it can be used by
    MapReduce. (omalley)

    HDFS-930. Better error message for DATA_TRANSFER_VERSION mismatched.
    (Kay Kay via szetszwo)

    HDFS-986. Delegation token renewing and cancelling should provide
    meaningful exceptions when there are failures instead of returning 
    false. (omalley)

    HADOOP-6579. Upgrade the commons-codec library to 1.4. (omalley)

    HDFS-991. Allow authentication to the web ui via a delegation token. 
    (omalley)

    HDFS-994. Allow fetching of delegation token from NameNode for hftp.
    (Jakob Homan via acmurthy) 

    HDFS-998. Quote blocks streamed through jsps. (cdouglas)

    HDFS-729. NameNode API to list files that have missing blocks.
    (Rodrigo Schmidt via dhruba)

    HDFS-850. The WebUI display more details about namenode memory usage.
    (Dmytro Molkov via dhruba)

    HDFS-826. The DFSOutputStream has a API that returns the number of
    active datanode(s) in the current pipeline. (dhruba)

    HDFS-985. HDFS should issue multiple RPCs for listing a large
    directory. (hairong)

    HDFS-1043. NNThroughputBenchmark modifications to support benchmarking of
    server-side user group resolution. (shv)

    HDFS-892. Optionally use Avro reflection for Namenode RPC.  This
    is not a complete implementation yet, but rather a starting point.
    (cutting)
    
    HDFS-854. Datanode should scan devices in parallel to generate
    block report. (Dmytro Molkov via jhoman)

    HDFS-1032. fsck has an option to list corrupt files.
    (Andre Oriai via dhruba)

    HDFS-1024. SecondaryNameNode verifies size of fsimage and edits file.
    (Dmytro Molkov via dhruba)
    
    HDFS-1011. hdfsproxy: Improve log messages by restoring the previous
    thread name.  (Srikanth Sundarrajan via szetszwo)

    HDFS-997. Allow datanode storage directory permissions to be configurable.
    (Luke Lu via cdouglas)

    HDFS-1012. hdfsproxy: Support for fully qualified HDFS path in addition to
    simple unqualified path.  (Srikanth Sundarrajan via szetszwo)

    HDFS-933. Namenode should issue a delegation token only for kerberos 
    authenticated clients.(jnp via boryas)

    HDFS-1087. Modify audit log to use a StringBuilder rather than a Formatter.
    (cdouglas)

    HDFS-1083. Update TestHDFSCLI not to expect exception class name
    in error messages. (suresh)

    HDFS-1099. Add test for umask backward compatibility. (suresh)

    HDFS-1092. Use logging rather than System.err in MiniDFSCluster.
    (Kay Kay via jghoman)

    HDFS-1047. Install/deploy source jars to Maven repo. 
    (Patrick Angeles via jghoman)

    HDFS-666. Unit test for FsShell -text. (cdouglas via jghoman)

    HDFS-1054. Remove unnecessary sleep after failure in nextBlockOutputStream.
    (Todd Lipcon via jghoman)

    HDFS-921. Convert TestDFSClientRetries::testNotYetReplicatedErrors
    to Mockito. (jghoman)

    HDFS-1100. Override unwrapException in TestFcHdfsSymlink to test 
    symlink API conformance. (Eli Collins via suresh).

    HDFS-1089. Remove uses of FileContext#isFile, isDirectory, and exists.
    (Eli Collins via hairong)

    HDFS-1028. Efficient splitting of path components reduces the time
    to load in fsimage by 20%. (Dmytro Molkov via dhruba)

    HDFS-1109. HFTP supports filenames that contains the character "+".
    (Dmytro Molkov via dhruba)

    HDFS-853. The HDFS webUI displays the balanced-ness of the cluster.
    (Dmytro Molkov via dhruba)

    HDFS-1126. Change HDFS to depend on Hadoop 'common' artifacts instead
    of 'core'. (tomwhite)

    HDFS-995.  Replace usage of FileStatus#isDir().  (Eli Collins via
    tomwhite)

    HDFS-1161.  Make DN minimum valid volumes configurable.
    (Eli Collins via tomwhite)

    HDFS-1181. Move configuration and script files post split. (tomwhite)

    HDFS-1170.  Add more assertions to TestLargeDirectoryDelete.
    (Steve Loughran via tomwhite)

    HDFS-1199. Extract a subset of tests for smoke (DOA) validation. (cos)

    HDFS-1174. New properties for suspend and resume process. (Vinay Thota via
    cos)

    HDFS-1277. [Herriot] New property for multi user list. (Vinay Thota via
    cos)

    HDFS-806. Add new unit tests to the 10-mins 'run-commit-test' target (cos)

  OPTIMIZATIONS

    HDFS-946. NameNode should not return full path name when lisitng a
    diretory or getting the status of a file. (hairong)

  BUG FIXES

    HDFS-76. Better error message to users when commands fail because of 
    lack of quota. Allow quota to be set even if the limit is lower than
    current consumption. (Boris Shkolnik via rangadi)

    HADOOP-4687. HDFS is split from Hadoop Core. It is a subproject under 
    Hadoop (Owen O'Malley)

    HADOOP-6096. Fix Eclipse project and classpath files following project
    split. (tomwhite)

    HDFS-195. Handle expired tokens when write pipeline is reestablished.
    (Kan Zhang via rangadi)

    HDFS-181. Validate src path in FSNamesystem.getFileInfo(..).  (Todd
    Lipcon via szetszwo)

    HDFS-441. Remove TestFTPFileSystem.  (szetszwo)

    HDFS-440. Fix javadoc broken links in DFSClient.  (szetszwo)

    HDFS-480. Fix a typo in the jar name in build.xml.  
    (Konstantin Shvachko via gkesavan)

    HDFS-438. Check for NULL before invoking GenericArgumentParser in
    DataNode. (Raghu Angadi)

    HDFS-415. BlockReceiver hangs in case of certain runtime exceptions.
    (Konstantin Boudnik via rangadi)

    HDFS-462. loadFSImage should close edits file. (Jakob Homan via shv)

    HDFS-489. Update TestHDFSCLI for the -skipTrash option in rm. (Jakob Homan
    via szetszwo)

    HDFS-445. pread() does not pick up changes to block locations. 
    (Kan Zhang via rangadi) 

    HDFS-463. CreateEditLog utility broken after HDFS-396 (URI for
    FSImage). (Suresh Srinivas via rangadi)

    HDFS-484. Fix bin-package and package target to package jar files.
    (gkesavan)

    HDFS-490. Eliminate the deprecated warnings introduced by H-5438.
    (He Yongqiang via szetszwo)

    HDFS-119. Fix a bug in logSync(), which causes NameNode block forever.
    (Suresh Srinivas via shv)

    HDFS-534. Include avro in ivy.  (szetszwo)

    HDFS-532. Allow applications to know that a read request failed 
    because block is missing. (dhruba)

    HDFS-561. Fix write pipeline READ_TIMEOUT in DataTransferProtocol.
    (Kan Zhang via szetszwo)

    HDFS-553. BlockSender reports wrong failed position in ChecksumException.
    (hairong)

    HDFS-568. Set mapred.job.tracker.retire.jobs to false in
    src/test/mapred-site.xml for mapreduce tests to run.  (Amareshwari
    Sriramadasu via szetszwo)
 
    HDFS-15. All replicas end up on 1 rack. (Jitendra Nath Pandey via hairong)
 
    HDFS-586. TestBlocksWithNotEnoughRacks sometimes fails.
    (Jitendra Nath Pandey via hairong)

    HADOOP-6243. Fixed a NullPointerException in handling deprecated keys.
    (Sreekanth Ramakrishnan via yhemanth)

    HDFS-605. Do not run fault injection tests in the run-test-hdfs-with-mr
    target.  (Konstantin Boudnik via szetszwo)

    HDFS-606. Fix ConcurrentModificationException in invalidateCorruptReplicas()
    (shv)

    HDFS-601. TestBlockReport obtains data directories directly from
    MiniHDFSCluster. (Konstantin Boudnik via shv)

    HDFS-614. TestDatanodeBlockScanner obtains data directories directly from
    MiniHDFSCluster. (shv)

    HDFS-612. Remove the use of org.mortbay.log.Log in FSDataset.  (szetszwo)

    HDFS-622. checkMinReplication should count live nodes only. (shv)

    HDFS-629. Remove ReplicationTargetChooser.java along with fixing 
    import warnings generated by Eclipse. (dhruba)

    HDFS-637. DataNode sends a Success ack when block write fails. (hairong)

    HDFS-640. Fixed TestHDFSFileContextMainOperations.java build failure. (suresh)

    HDFS-547. TestHDFSFileSystemContract#testOutputStreamClosedTwice
    sometimes fails with CloseByInterruptException. (hairong)

    HDFS-588. Fix TestFiDataTransferProtocol and TestAppend2 failures. (shv)

    HDFS-550. DataNode restarts may introduce corrupt/duplicated/lost replicas
    when handling detached replicas. (hairong)

    HDFS-659. If the the last block is not complete, update its length with
    one of its replica's length stored in datanode.  (szetszwo)

    HDFS-649. Check null pointers for DataTransferTest.  (Konstantin Boudnik
    via szetszwo)

    HDFS-661. DataNode upgrade fails on non-existant current directory.
    (hairong)

    HDFS-597. Mofication introduced by HDFS-537 breakes an advice binding in
    FSDatasetAspects.  (Konstantin Boudnik via szetszwo)

    HDFS-665. TestFileAppend2 sometimes hangs. (hairong)

    HDFS-676. Fix NPE in FSDataset.updateReplicaUnderRecovery() (shv)

    HDFS-673. BlockReceiver#PacketResponder should not remove a packet from
    the ack queue before its ack is sent. (hairong)

    HDFS-682. Fix bugs in TestBlockUnderConstruction.  (szetszwo)

    HDFS-668. TestFileAppend3#TC7 sometimes hangs. (hairong)

    HDFS-679. Appending to a partial chunk incorrectly assumes the
    first packet fills up the partial chunk. (hairong)

    HDFS-722. Fix callCreateBlockWriteStream pointcut in FSDatasetAspects.
    (szetszwo)

    HDFS-690. TestAppend2#testComplexAppend failed on "Too many open files".
    (hairong)

    HDFS-725. Support the build error fix for HADOOP-6327.  (Sanjay Radia via
    szetszwo)

    HDFS-625. Fix NullPointerException thrown from ListPathServlet. (suresh)

    HDFS-735. TestReadWhileWriting has wrong line termination symbols (cos)

    HDFS-691. Fix an overflow error in DFSClient.DFSInputStream.available().
    (szetszwo)

    HDFS-733. TestBlockReport fails intermittently. (cos)

    HDFS-774. Intermittent race condition in TestFiPipelines (cos)

    HDFS-741. TestHFlush test doesn't seek() past previously written part of
    the file (cos, szetszwo)

    HDFS-706. Intermittent failures in TestFiHFlush (cos)
 
    HDFS-646. Fix test-patch failure by adding test-contrib ant target.
    (gkesavan)

    HDFS-791. Build is broken after HDFS-787 patch has been applied (cos)

    HDFS-792. TestHDFSCLI is failing. (Todd Lipcon via cos)

    HDFS-781. Namenode metrics PendingDeletionBlocks is not decremented.
    (Suresh)

    HDFS-192. Fix TestBackupNode failures. (shv)

    HDFS-797. TestHDFSCLI much slower after HDFS-265 merge. (Todd Lipcon via cos)

    HDFS-824. Stop lease checker in TestReadWhileWriting.  (szetszwo)

    HDFS-823. CheckPointer should use addInternalServlet for image-fetching
    servlet (jghoman)

    HDFS-456. Fix URI generation for windows file paths. (shv)

    HDFS-812. FSNamesystem#internalReleaseLease throws NullPointerException on
    a single-block file's lease recovery. (cos)

    HDFS-724. Pipeline hangs if one of the block receiver is not responsive.
    (hairong)

    HDFS-564. Adding pipeline tests 17-35. (hairong)

    HDFS-849. TestFiDataTransferProtocol2#pipeline_Fi_18 sometimes fails.
    (hairong)

    HDFS-762. Balancer causes Null Pointer Exception. 
    (Cristian Ivascu via dhruba)

    HDFS-868. Fix link to Hadoop Upgrade Wiki. (Chris A. Mattmann via shv)
    
    HDFS-880. TestNNLeaseRecovery fails on windows (cos, shv)

    HDFS-699. Primary datanode should compare replicas' on disk lengths.
    (hairong)

    HDFS-897. Fix a bug related to generation stamp comparison in 
    ReplicasMap. (suresh)

    HDFS-793. Data node should receive the whole packet ack message before it
    constructs and sends its own ack message for the packet. (hairong)

    HDFS-101. DFS write pipeline: DFSClient sometimes does not detect second
    datanode failure. (hairong)

    HDFS-822. Appends to already-finalized blocks can rename across volumes.
    (hairong)

    HDFS-1046. Fix Tomcat version in hdfsproxy/build.xml.  (Srikanth
    Sundarrajan via szetszwo)

    HDFS-1072. Fix TestReadWhileWriting failure. (Erik Steffl via shv)

    HDFS-913. Rename fault injection test TestRename.java to TestFiRename.java
    to include it in tests run by ant target run-test-hdfs-fault-inject.
    (suresh)
  
    HDFS-695. RaidNode should read in configuration from hdfs-site.xml.
    (dhruba)

    HDFS-726. Eclipse .classpath template has outdated jar files and is
    missing some new ones. (cos)

    HDFS-750. Fix build failure due to TestRename. (suresh)

    HDFS-712. Move libhdfs from mapreduce subproject to hdfs subproject.
    (Eli Collins via dhruba)

    HDFS-757. Enable Unit test for HDFS Raid. (dhruba)

    HDFS-611. Prevent DataNode heartbeat times from increasing even when
    the DataNode has many blocks to delete. (Zheng Shao via dhruba)

    HDFS-751. Fix TestCrcCorruption to pick up the correct datablocks to
    corrupt. (dhruba)
    
    HDFS-763. Fix slightly misleading report from DataBlockScanner 
    about corrupted scans. (dhruba)

    HDFS-727. bug setting block size hdfsOpenFile (Eli Collins via cos)

    HDFS-756. libhdfs unit tests do not run. (Eli Collins via cos)

    HDFS-783. libhdfs tests brakes code coverage runs with Clover (cos)

    HDFS-785. Add Apache license to several namenode unit tests. 
    (Ravi Phulari via jghoman)

    HDFS-802. Update Eclipse configuration to match changes to Ivy
    configuration (Edwin Chan via cos)

    HDFS-423. Unbreak FUSE build and fuse_dfs_wrapper.sh (Eli Collins via cos)

    HDFS-825. Build fails to pull latest hadoop-core-* artifacts (cos)

    HDFS-94. The Heap Size printed in the NameNode WebUI is accurate.
    (Dmytro Molkov via dhruba)

    HDFS-767. An improved retry policy when the DFSClient is unable to fetch a
    block from the datanode.  (Ning Zhang via dhruba)

    HDFS-775. FSDataset calls getCapacity() twice. (stevel)
    
    HDFS-885. Datanode toString() NPEs on null dnRegistration. (stevel)

    HDFS-877. Client-driven block verification not functioning. (Todd
    Lipcon via hairong)

    HDFS-630. In DFSOutputStream.nextBlockOutputStream(), the client can
    exclude specific datanodes when locating the next block.
    (Cosmin Lehene via Stack)

    HDFS-922. Remove unnecessary semicolon added by HDFS-877 that causes
    problems for Eclipse compilation. (jghoman)

    HDFS-927  DFSInputStream retries too many times for new block locations
    (Todd Lipcon via Stack)

    HDFS-938. Replace calls to UGI.getUserName() with UGI.getShortUserName()
    (jghoman)

    HDFS-894. DatanodeID.ipcPort is not updated when existing node 
    re-registers. (Todd Lipcon via tomwhite)

    HDFS-965. Split TestDelegationToken in to two parts and fix configuration
    to allow proxy users in the test. (Jitendra Pandey via omalley)

    HDFS-999. Secondary namenode should login using kerberos if security is 
    configured (boryas)

    HDFS-856. Hardcoded replication level for new files in fuse-dfs.
    (Brian Bockelman via tomwhite)

    HDFS-857. Incorrect type for fuse-dfs capacity can cause "df" to return
    negative values on 32-bit machines. (Brian Bockelman via tomwhite)

    HDFS-858. Incorrect return codes for fuse-dfs. (Brian Bockelman via
    tomwhite)

    HDFS-859. fuse-dfs utime behavior causes issues with tar.
    (Brian Bockelman via tomwhite)

    HDFS-861. fuse-dfs does not support O_RDWR. (Brian Bockelman via tomwhite)

    HDFS-961. dfs_readdir incorrectly parses paths. (Eli Collins via tomwhite)

    HDFS-1015. Fix intermittent failure in TestSecurityTokenEditLog.
    (Jitendra Nath Pandey via suresh)

    HDFS-939. libhdfs test is broken. (Eli Collins via tomwhite)
    
    HDFS-1074. hdfsproxy: Fix bugs in TestProxyUtil.  (Srikanth Sundarrajan
    via szetszwo)

    HDFS-481. hdfsproxy: Bug Fixes + HdfsProxy to use proxy user to
    impresonate the real user.  (Srikanth Sundarrajan via szetszwo)

    HDFS-482. Move HsftpFileSystem's ssl.client.do.not.authenticate.server
    configuration setting to ssl-client.xml.  (Srikanth Sundarrajan via
    szetszwo)

    HDFS-1010. hdfsproxy: Retrieve groups from UnixUserGroupInformation
    instead of LdapEntry.  (Srikanth Sundarrajan via szetszwo)

    HDFS-466. hdfs_write infinite loop when dfs fails and cannot write
    files > 2 GB. (Pete Wyckoff via tomwhite)

    HDFS-651. HDFS Docs - fix listing of docs in the doc menu.
    (Corinne Chandel via tomwhite)

    HDFS-1014. Error in reading delegation tokens from edit logs.
    (Jitendra Nath Pandey via jhoman)

    HDFS-1088. Prevent renaming a symbolik link to its target.
    (Eli Collins via suresh)

    HDFS-966. NameNode does not recovers lease when it is in safemode.
    (dhruba)

    HDFS-833. Datanode shutdown should log problems with Storage.unlockAll()
    (Steve Loughran via dhruba)

    HDFS-1101. TestDiskError.testLocalDirs() fails. (cdouglas via jghoman)

    HDFS-1031. Enhance the webUi to list a few of the corrupted files in HDFS.
    (Andre Orian via dhruba)

    HDFS-1078. Create static and dynamic versions of libhdfs.
    (Sam Rash via dhruba)

    HDFS-1104. Fsck triggers full GC on NameNode. (hairong)

    HDFS-1141. Closing a file is successful only if the client still has a
    valid lease. (Todd Lipcon via dhruba)

    HDFS-1138. Prevent erroneous updation of modification time of a directory
    when fsimage loads. (Dmytro Molkov via dhruba)

    HDFS-1000. Updates libhdfs to the new API for UGI (ddas)

    HDFS-609. Create a file with the append flag does not work in HDFS.
    (tomwhite)

    HDFS-1255. Fix failing test-libhdfs.sh test. (tomwhite)

    HDFS-1256. libhdfs is missing from the tarball. (tomwhite)

    HDFS-1057. Concurrent readers hit ChecksumExceptions if following a
    writer to very end of file. (sam rash via hairong)

    HDFS-1212. Harmonize HDFS JAR library versions with Common. (tomwhite)

    HDFS-1159. clean-cache target removes wrong ivy cache (cos)

    HDFS-1193. -mvn-system-deploy target is broken which inturn fails the
    mvn-deploy task leading to unstable mapreduce build (Giridharan
    Kesavan via cos)

    HDFS-1299. 'compile-fault-inject' never should be called directly. (cos)

    HDFS-1311. Running tests with 'testcase' cause triple execution of the
    same test case (Cos)

    HDFS-1267. fuse-dfs does not compile. (Devaraj Das via tomwhite)

    HDFS-1598.  Directory listing on hftp:// does not show .*.crc files.
    (szetszwo)

    HDFS-1750. ListPathsServlet should not use HdfsFileStatus.getLocalName()
    to get file name since it may return an empty string.  (szetszwo)

Release 0.20.3 - Unreleased

  IMPROVEMENTS

  BUG FIXES

    HDFS-1041. DFSClient.getFileChecksum(..) should retry if connection to
    the first datanode fails.  (szetszwo)

    HDFS-909. Wait until edits syncing is finishes before purging edits.
    (Todd Lipcon via shv)

    HDFS-1258. Clearing namespace quota on "/" corrupts fs image.
    (Aaron T. Myers via szetszwo)

    HDFS-1406. TestCLI fails on Ubuntu with default /etc/hosts. (cos)

Release 0.20.203.0 - 2011-5-11

  IMPROVEMENTS

    HADOOP-7259. Contrib modules should include the build.properties from
    the enclosing hadoop directory. (omalley)

  BUG FIXES

    HDFS-132. Fix namenode to not report files deleted metrics for deletions
    done while replaying edits during startup. (suresh & shv)

    HDFS-955. New implementation of saveNamespace() to avoid loss of edits 
    when name-node fails during saving. (shv)

Release 0.20.2 - 2009-09-01

  IMPROVEMENTS

    HDFS-737. Add full path name of the file to the block information and 
    summary of total number of files, blocks, live and deadnodes to 
    metasave output. (Jitendra Nath Pandey via suresh)

    HDFS-919. Create test to validate the BlocksVerified metric (Gary Murry
    via cos)

    HDFS-907. Add tests for getBlockLocations and totalLoad metrics.
    (Ravi Phulari via cos)
    
  BUG FIXES

    HDFS-686. NullPointerException is thrown while merging edit log and image.
    (hairong)

    HDFS-677. Rename failure when both source and destination quota exceeds
    results in deletion of source. (suresh)

    HDFS-709. Fix TestDFSShell failure due to rename bug introduced by 
    HDFS-677. (suresh)

    HDFS-579. Fix DfsTask to follow the semantics of 0.19, regarding non-zero
    return values as failures. (Christian Kunz via cdouglas)

    HDFS-723. Fix deadlock in DFSClient#DFSOutputStream. (hairong)

    HDFS-596. Fix memory leak in hdfsFreeFileInfo() for libhdfs.
    (Zhang Bingjun via dhruba)

    HDFS-185. Disallow chown, chgrp, chmod, setQuota, and setSpaceQuota when
    name-node is in safemode. (Ravi Phulari via shv)

    HDFS-187. Initialize secondary namenode http address in TestStartup.
    (Todd Lipcon via szetszwo)

    HDFS-464. Fix memory leaks in libhdfs. (Christian Kunz via suresh)
    
    HDFS-1377. Quota bug for partial blocks allows quotas to be violated. (eli)

Release 0.20.1 - 2009-09-01

  IMPROVEMENTS

    HDFS-438. Improve help message for space quota command. (Raghu Angadi)

  BUG FIXES

    HDFS-167. Fix a bug in DFSClient that caused infinite retries on write.
    (Bill Zeller via szetszwo)

    HDFS-527. Remove/deprecate unnecessary DFSClient constructors.  (szetszwo)

    HDFS-525. The SimpleDateFormat object in ListPathsServlet is not thread
    safe. (Suresh Srinivas and cdouglas)

    HDFS-761. Fix failure to process rename operation from edits log due to 
    quota verification. (suresh)<|MERGE_RESOLUTION|>--- conflicted
+++ resolved
@@ -1,6 +1,5 @@
 Hadoop HDFS Change Log
 
-<<<<<<< HEAD
 Release 0.23-PB - Unreleased
 
   INCOMPATIBLE CHANGES
@@ -120,8 +119,6 @@
     HDFS-2768. BackupNode stop can not close proxy connections because
     it is not a proxy instance. (Uma Maheswara Rao G via eli)
 
-Release 0.23.1 - UNRELEASED
-=======
 Release 0.23.2 - UNRELEASED
 
   INCOMPATIBLE CHANGES
@@ -144,7 +141,6 @@
     HDFS-2764. TestBackupNode is racy. (atm)
 
 Release 0.23.1 - 2012-02-08 
->>>>>>> 536d5dac
 
   INCOMPATIBLE CHANGES
 
