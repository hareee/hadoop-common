--- conflicted
+++ resolved
@@ -58,6 +58,7 @@
     Preconditions.checkArgument(!(file instanceof INodeFileUnderConstruction),
         "file is already an INodeFileUnderConstruction");
     final INodeFileUnderConstruction uc = new INodeFileUnderConstruction(
+        file.getId(),
         file.getLocalNameBytes(),
         file.getFileReplication(),
         file.getModificationTime(),
@@ -83,16 +84,8 @@
                              String clientName,
                              String clientMachine,
                              DatanodeDescriptor clientNode) {
-<<<<<<< HEAD
-    this(null, replication, modTime, preferredBlockSize, BlockInfo.EMPTY_ARRAY,
+    this(id, null, replication, modTime, preferredBlockSize, BlockInfo.EMPTY_ARRAY,
         permissions.applyUMask(UMASK), clientName, clientMachine, clientNode);
-=======
-    super(id, permissions.applyUMask(UMASK), BlockInfo.EMPTY_ARRAY,
-        replication, modTime, modTime, preferredBlockSize);
-    this.clientName = clientName;
-    this.clientMachine = clientMachine;
-    this.clientNode = clientNode;
->>>>>>> 43f17f6e
   }
 
   INodeFileUnderConstruction(long id,
@@ -105,14 +98,8 @@
                              String clientName,
                              String clientMachine,
                              DatanodeDescriptor clientNode) {
-<<<<<<< HEAD
-    super(name, perm, modificationTime, modificationTime,
+    super(id, name, perm, modificationTime, modificationTime,
         blocks, blockReplication, preferredBlockSize);
-=======
-    super(id, perm, blocks, blockReplication, modificationTime,
-        modificationTime, preferredBlockSize);
-    setLocalName(name);
->>>>>>> 43f17f6e
     this.clientName = clientName;
     this.clientMachine = clientMachine;
     this.clientNode = clientNode;
@@ -149,28 +136,6 @@
     return true;
   }
 
-<<<<<<< HEAD
-=======
-  //
-  // converts a INodeFileUnderConstruction into a INodeFile
-  // use the modification time as the access time
-  //
-  INodeFile convertToInodeFile() {
-    assert allBlocksComplete() : "Can't finalize inode " + this
-      + " since it contains non-complete blocks! Blocks are "
-      + Arrays.asList(getBlocks());
-    INodeFile obj = new INodeFile(getId(),
-                                  getPermissionStatus(),
-                                  getBlocks(),
-                                  getBlockReplication(),
-                                  getModificationTime(),
-                                  getModificationTime(),
-                                  getPreferredBlockSize());
-    return obj;
-    
-  }
-  
->>>>>>> 43f17f6e
   /**
    * Converts an INodeFileUnderConstruction to an INodeFile.
    * The original modification time is used as the access time.
@@ -178,7 +143,7 @@
    */
   protected INodeFile toINodeFile(long mtime) {
     assertAllBlocksComplete();
-    return new INodeFile(getLocalNameBytes(), getPermissionStatus(),
+    return new INodeFile(getId(), getLocalNameBytes(), getPermissionStatus(),
         mtime, getModificationTime(),
         getBlocks(), getFileReplication(), getPreferredBlockSize());
   }
